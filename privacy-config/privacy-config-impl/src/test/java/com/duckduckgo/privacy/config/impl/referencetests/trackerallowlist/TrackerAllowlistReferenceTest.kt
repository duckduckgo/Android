--- conflicted
+++ resolved
@@ -51,12 +51,11 @@
         @ParameterizedRobolectricTestRunner.Parameters(name = "Test case: {index} - {0}")
         fun testData(): List<TestCase> {
             return adapter.fromJson(
-<<<<<<< HEAD
-                FileUtilities.loadText("reference_tests/trackerallowlist/tracker_allowlist_matching_tests.json")
+                FileUtilities.loadText(
+                    TrackerAllowlistReferenceTest::class.java.classLoader!!,
+                    "reference_tests/trackerallowlist/tracker_allowlist_matching_tests.json"
+                )
             )
-=======
-                FileUtilities.loadText(TrackerAllowlistReferenceTest::class.java.classLoader!!, "reference_tests/trackerallowlist/tracker_allowlist_matching_tests.json"))
->>>>>>> be729816
                 ?: emptyList()
         }
     }
@@ -96,7 +95,10 @@
             moshi.adapter(TrackerAllowlistEntity::class.java)
         val exceptions = CopyOnWriteArrayList<TrackerAllowlistEntity>()
         val jsonObject: JSONObject =
-            FileUtilities.getJsonObjectFromFile(javaClass.classLoader!!, "reference_tests/trackerallowlist/tracker_allowlist_reference.json")
+            FileUtilities.getJsonObjectFromFile(
+                javaClass.classLoader!!,
+                "reference_tests/trackerallowlist/tracker_allowlist_reference.json"
+            )
 
         jsonObject.keys().forEach {
             val allowlistEntity = jsonAdapter.fromJson(jsonObject.get(it).toString())
