/*
 * Copyright (c) 2021 DuckDuckGo
 *
 * Licensed under the Apache License, Version 2.0 (the "License");
 * you may not use this file except in compliance with the License.
 * You may obtain a copy of the License at
 *
 *     http://www.apache.org/licenses/LICENSE-2.0
 *
 * Unless required by applicable law or agreed to in writing, software
 * distributed under the License is distributed on an "AS IS" BASIS,
 * WITHOUT WARRANTIES OR CONDITIONS OF ANY KIND, either express or implied.
 * See the License for the specific language governing permissions and
 * limitations under the License.
 */

package com.duckduckgo.privacy.config.impl

import com.duckduckgo.app.FileUtilities
import com.duckduckgo.app.global.DispatcherProvider
import com.duckduckgo.app.global.plugins.PluginPoint
import com.duckduckgo.privacy.config.impl.features.contentblocking.ContentBlockingPlugin
import com.duckduckgo.privacy.config.impl.features.drm.DrmPlugin
import com.duckduckgo.privacy.config.impl.features.gpc.GpcPlugin
import com.duckduckgo.privacy.config.impl.features.https.HttpsPlugin
import com.duckduckgo.privacy.config.impl.features.trackerallowlist.TrackerAllowlistPlugin
import com.duckduckgo.privacy.config.impl.models.JsonPrivacyConfig
import com.duckduckgo.privacy.config.impl.network.JSONObjectAdapter
import com.duckduckgo.privacy.config.impl.plugins.PrivacyFeaturePlugin
import com.duckduckgo.privacy.config.store.PrivacyConfigDatabase
import com.duckduckgo.privacy.config.store.PrivacyConfigRepository
import com.duckduckgo.privacy.config.store.PrivacyFeatureTogglesRepository
import com.duckduckgo.privacy.config.store.RealPrivacyConfigRepository
import com.duckduckgo.privacy.config.store.features.contentblocking.ContentBlockingRepository
import com.duckduckgo.privacy.config.store.features.contentblocking.RealContentBlockingRepository
import com.duckduckgo.privacy.config.store.features.drm.DrmRepository
import com.duckduckgo.privacy.config.store.features.drm.RealDrmRepository
import com.duckduckgo.privacy.config.store.features.gpc.GpcRepository
import com.duckduckgo.privacy.config.store.features.gpc.RealGpcRepository
import com.duckduckgo.privacy.config.store.features.https.HttpsRepository
import com.duckduckgo.privacy.config.store.features.https.RealHttpsRepository
import com.duckduckgo.privacy.config.store.features.trackerallowlist.RealTrackerAllowlistRepository
import com.duckduckgo.privacy.config.store.features.trackerallowlist.TrackerAllowlistRepository
import com.duckduckgo.privacy.config.store.features.unprotectedtemporary.RealUnprotectedTemporaryRepository
import com.duckduckgo.privacy.config.store.features.unprotectedtemporary.UnprotectedTemporaryRepository
import org.mockito.kotlin.mock
import com.squareup.moshi.JsonAdapter
import com.squareup.moshi.Moshi
import kotlinx.coroutines.ExperimentalCoroutinesApi
import kotlinx.coroutines.test.TestScope

@ExperimentalCoroutinesApi
class ReferenceTestUtilities(
    db: PrivacyConfigDatabase,
    val dispatcherProvider: DispatcherProvider
) {
    private val moshi = Moshi.Builder().add(JSONObjectAdapter()).build()

    var privacyRepository: PrivacyConfigRepository = RealPrivacyConfigRepository(db)
    var privacyFeatureTogglesRepository: PrivacyFeatureTogglesRepository = mock()
    var unprotectedTemporaryRepository: UnprotectedTemporaryRepository = RealUnprotectedTemporaryRepository(db, TestScope(), dispatcherProvider)
    var contentBlockingRepository: ContentBlockingRepository = RealContentBlockingRepository(db, TestScope(), dispatcherProvider)
    var httpsRepository: HttpsRepository = RealHttpsRepository(db, TestScope(), dispatcherProvider)
    var drmRepository: DrmRepository = RealDrmRepository(db, TestScope(), dispatcherProvider)
    var gpcRepository: GpcRepository = RealGpcRepository(mock(), db, TestScope(), dispatcherProvider)
    var trackerAllowlistRepository: TrackerAllowlistRepository = RealTrackerAllowlistRepository(db, TestScope(), dispatcherProvider)

    // Add your plugin to this list in order for it to be tested against some basic reference tests
    private fun getPrivacyFeaturePlugins(): List<PrivacyFeaturePlugin> {
        return listOf(
            HttpsPlugin(httpsRepository, privacyFeatureTogglesRepository),
            ContentBlockingPlugin(contentBlockingRepository, privacyFeatureTogglesRepository),
            DrmPlugin(drmRepository, privacyFeatureTogglesRepository),
            GpcPlugin(gpcRepository, privacyFeatureTogglesRepository),
            TrackerAllowlistPlugin(trackerAllowlistRepository, privacyFeatureTogglesRepository)
        )
    }

    fun getJsonPrivacyConfig(jsonFileName: String): JsonPrivacyConfig {
        val jsonAdapter: JsonAdapter<JsonPrivacyConfig> = moshi.adapter(
<<<<<<< HEAD
            JsonPrivacyConfig::class.java
        )
        val config: JsonPrivacyConfig? = jsonAdapter.fromJson(FileUtilities.loadText(jsonFileName))
=======
            JsonPrivacyConfig::class.java)
        val config: JsonPrivacyConfig? = jsonAdapter.fromJson(FileUtilities.loadText(javaClass.classLoader!!, jsonFileName))
>>>>>>> be729816
        return config!!
    }

    fun getPrivacyFeaturePluginPoint(): PluginPoint<PrivacyFeaturePlugin> {
        return FakePrivacyFeaturePluginPoint(getPrivacyFeaturePlugins())
    }

    internal class FakePrivacyFeaturePluginPoint(private val plugins: Collection<PrivacyFeaturePlugin>) :
        PluginPoint<PrivacyFeaturePlugin> {
        override fun getPlugins(): Collection<PrivacyFeaturePlugin> {
            return plugins
        }
    }
}<|MERGE_RESOLUTION|>--- conflicted
+++ resolved
@@ -78,14 +78,9 @@
 
     fun getJsonPrivacyConfig(jsonFileName: String): JsonPrivacyConfig {
         val jsonAdapter: JsonAdapter<JsonPrivacyConfig> = moshi.adapter(
-<<<<<<< HEAD
             JsonPrivacyConfig::class.java
         )
-        val config: JsonPrivacyConfig? = jsonAdapter.fromJson(FileUtilities.loadText(jsonFileName))
-=======
-            JsonPrivacyConfig::class.java)
         val config: JsonPrivacyConfig? = jsonAdapter.fromJson(FileUtilities.loadText(javaClass.classLoader!!, jsonFileName))
->>>>>>> be729816
         return config!!
     }
 
