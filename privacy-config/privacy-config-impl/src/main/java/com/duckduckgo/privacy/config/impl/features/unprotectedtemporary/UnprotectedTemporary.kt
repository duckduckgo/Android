/*
 * Copyright (c) 2021 DuckDuckGo
 *
 * Licensed under the Apache License, Version 2.0 (the "License");
 * you may not use this file except in compliance with the License.
 * You may obtain a copy of the License at
 *
 *     http://www.apache.org/licenses/LICENSE-2.0
 *
 * Unless required by applicable law or agreed to in writing, software
 * distributed under the License is distributed on an "AS IS" BASIS,
 * WITHOUT WARRANTIES OR CONDITIONS OF ANY KIND, either express or implied.
 * See the License for the specific language governing permissions and
 * limitations under the License.
 */

package com.duckduckgo.privacy.config.impl.features.unprotectedtemporary

import com.duckduckgo.app.global.UriString
import com.duckduckgo.di.scopes.AppScope
import com.duckduckgo.privacy.config.store.features.unprotectedtemporary.UnprotectedTemporaryRepository
import com.squareup.anvil.annotations.ContributesBinding
import javax.inject.Inject
import dagger.SingleInstanceIn

interface UnprotectedTemporary {
    fun isAnException(url: String): Boolean
}

<<<<<<< HEAD
@ContributesBinding(AppObjectGraph::class)
@Singleton
class RealUnprotectedTemporary
@Inject
constructor(private val unprotectedTemporaryRepository: UnprotectedTemporaryRepository) :
    UnprotectedTemporary {
=======
@ContributesBinding(AppScope::class)
@SingleInstanceIn(AppScope::class)
class RealUnprotectedTemporary @Inject constructor(private val unprotectedTemporaryRepository: UnprotectedTemporaryRepository) : UnprotectedTemporary {
>>>>>>> ae6bd28c

    override fun isAnException(url: String): Boolean {
        return matches(url)
    }

    private fun matches(url: String): Boolean {
        return unprotectedTemporaryRepository.exceptions.any {
            UriString.sameOrSubdomain(url, it.domain)
        }
    }
}<|MERGE_RESOLUTION|>--- conflicted
+++ resolved
@@ -27,26 +27,15 @@
     fun isAnException(url: String): Boolean
 }
 
-<<<<<<< HEAD
-@ContributesBinding(AppObjectGraph::class)
-@Singleton
-class RealUnprotectedTemporary
-@Inject
-constructor(private val unprotectedTemporaryRepository: UnprotectedTemporaryRepository) :
-    UnprotectedTemporary {
-=======
 @ContributesBinding(AppScope::class)
 @SingleInstanceIn(AppScope::class)
 class RealUnprotectedTemporary @Inject constructor(private val unprotectedTemporaryRepository: UnprotectedTemporaryRepository) : UnprotectedTemporary {
->>>>>>> ae6bd28c
 
     override fun isAnException(url: String): Boolean {
         return matches(url)
     }
 
     private fun matches(url: String): Boolean {
-        return unprotectedTemporaryRepository.exceptions.any {
-            UriString.sameOrSubdomain(url, it.domain)
-        }
+        return unprotectedTemporaryRepository.exceptions.any { UriString.sameOrSubdomain(url, it.domain) }
     }
 }