/*
 * Copyright (c) 2021 DuckDuckGo
 *
 * Licensed under the Apache License, Version 2.0 (the "License");
 * you may not use this file except in compliance with the License.
 * You may obtain a copy of the License at
 *
 *     http://www.apache.org/licenses/LICENSE-2.0
 *
 * Unless required by applicable law or agreed to in writing, software
 * distributed under the License is distributed on an "AS IS" BASIS,
 * WITHOUT WARRANTIES OR CONDITIONS OF ANY KIND, either express or implied.
 * See the License for the specific language governing permissions and
 * limitations under the License.
 */

package com.duckduckgo.privacy.config.impl.features.trackerallowlist

import android.net.Uri
import androidx.core.net.toUri
import com.duckduckgo.app.global.UriString
import com.duckduckgo.di.scopes.AppScope
import com.duckduckgo.feature.toggles.api.FeatureToggle
import com.duckduckgo.privacy.config.api.PrivacyFeatureName
import com.duckduckgo.privacy.config.api.TrackerAllowlist
import com.duckduckgo.privacy.config.store.TrackerAllowlistEntity
import com.duckduckgo.privacy.config.store.features.trackerallowlist.TrackerAllowlistRepository
import com.squareup.anvil.annotations.ContributesBinding
import java.net.URI
import javax.inject.Inject
import dagger.SingleInstanceIn

<<<<<<< HEAD
@ContributesBinding(AppObjectGraph::class)
@Singleton
class RealTrackerAllowlist
@Inject
constructor(
    private val trackerAllowlistRepository: TrackerAllowlistRepository,
    private val featureToggle: FeatureToggle
) : TrackerAllowlist {
=======
@ContributesBinding(AppScope::class)
@SingleInstanceIn(AppScope::class)
class RealTrackerAllowlist @Inject constructor(private val trackerAllowlistRepository: TrackerAllowlistRepository, private val featureToggle: FeatureToggle) : TrackerAllowlist {
>>>>>>> ae6bd28c

    override fun isAnException(documentURL: String, url: String): Boolean {
        return if (featureToggle.isFeatureEnabled(
            PrivacyFeatureName.TrackerAllowlistFeatureName(), true) == true) {
            trackerAllowlistRepository
                .exceptions
                .filter { UriString.sameOrSubdomain(url, it.domain) }
                .map { matches(url, documentURL, it) }
                .firstOrNull()
                ?: false
        } else {
            false
        }
    }

    private fun matches(
        url: String,
        documentUrl: String,
        trackerAllowlist: TrackerAllowlistEntity
    ): Boolean {
        val cleanedUrl = removePortFromUrl(url.toUri())
        return trackerAllowlist.rules.any {
            val regex = ".*${it.rule}.*".toRegex()
            cleanedUrl.matches(regex) &&
                (it.domains.contains("<all>") ||
                    it.domains.any { domain -> UriString.sameOrSubdomain(documentUrl, domain) })
        }
    }

    private fun removePortFromUrl(uri: Uri): String {
        return URI(uri.scheme, uri.host, uri.path, uri.fragment).toString()
    }
}<|MERGE_RESOLUTION|>--- conflicted
+++ resolved
@@ -30,46 +30,26 @@
 import javax.inject.Inject
 import dagger.SingleInstanceIn
 
-<<<<<<< HEAD
-@ContributesBinding(AppObjectGraph::class)
-@Singleton
-class RealTrackerAllowlist
-@Inject
-constructor(
-    private val trackerAllowlistRepository: TrackerAllowlistRepository,
-    private val featureToggle: FeatureToggle
-) : TrackerAllowlist {
-=======
 @ContributesBinding(AppScope::class)
 @SingleInstanceIn(AppScope::class)
 class RealTrackerAllowlist @Inject constructor(private val trackerAllowlistRepository: TrackerAllowlistRepository, private val featureToggle: FeatureToggle) : TrackerAllowlist {
->>>>>>> ae6bd28c
 
     override fun isAnException(documentURL: String, url: String): Boolean {
-        return if (featureToggle.isFeatureEnabled(
-            PrivacyFeatureName.TrackerAllowlistFeatureName(), true) == true) {
-            trackerAllowlistRepository
-                .exceptions
+        return if (featureToggle.isFeatureEnabled(PrivacyFeatureName.TrackerAllowlistFeatureName(), true) == true) {
+            trackerAllowlistRepository.exceptions
                 .filter { UriString.sameOrSubdomain(url, it.domain) }
                 .map { matches(url, documentURL, it) }
-                .firstOrNull()
-                ?: false
+                .firstOrNull() ?: false
         } else {
             false
         }
     }
 
-    private fun matches(
-        url: String,
-        documentUrl: String,
-        trackerAllowlist: TrackerAllowlistEntity
-    ): Boolean {
+    private fun matches(url: String, documentUrl: String, trackerAllowlist: TrackerAllowlistEntity): Boolean {
         val cleanedUrl = removePortFromUrl(url.toUri())
         return trackerAllowlist.rules.any {
             val regex = ".*${it.rule}.*".toRegex()
-            cleanedUrl.matches(regex) &&
-                (it.domains.contains("<all>") ||
-                    it.domains.any { domain -> UriString.sameOrSubdomain(documentUrl, domain) })
+            cleanedUrl.matches(regex) && (it.domains.contains("<all>") || it.domains.any { domain -> UriString.sameOrSubdomain(documentUrl, domain) })
         }
     }
 
