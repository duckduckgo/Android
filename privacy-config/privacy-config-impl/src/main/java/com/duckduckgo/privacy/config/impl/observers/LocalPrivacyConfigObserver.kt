/*
 * Copyright (c) 2021 DuckDuckGo
 *
 * Licensed under the Apache License, Version 2.0 (the "License");
 * you may not use this file except in compliance with the License.
 * You may obtain a copy of the License at
 *
 *     http://www.apache.org/licenses/LICENSE-2.0
 *
 * Unless required by applicable law or agreed to in writing, software
 * distributed under the License is distributed on an "AS IS" BASIS,
 * WITHOUT WARRANTIES OR CONDITIONS OF ANY KIND, either express or implied.
 * See the License for the specific language governing permissions and
 * limitations under the License.
 */

package com.duckduckgo.privacy.config.impl.observers

import android.content.Context
import androidx.annotation.WorkerThread
import androidx.lifecycle.Lifecycle
import androidx.lifecycle.LifecycleObserver
import androidx.lifecycle.OnLifecycleEvent
import com.duckduckgo.app.di.AppCoroutineScope
import com.duckduckgo.app.global.DispatcherProvider
import com.duckduckgo.di.scopes.AppScope
import com.duckduckgo.privacy.config.impl.PrivacyConfigPersister
import com.duckduckgo.privacy.config.impl.R
import com.duckduckgo.privacy.config.impl.models.JsonPrivacyConfig
import com.duckduckgo.privacy.config.impl.network.JSONObjectAdapter
import com.squareup.anvil.annotations.ContributesMultibinding
import com.squareup.moshi.Moshi
import javax.inject.Inject
<<<<<<< HEAD
import javax.inject.Singleton
import kotlinx.coroutines.CoroutineScope
import kotlinx.coroutines.launch

@WorkerThread
@Singleton
@ContributesMultibinding(AppObjectGraph::class)
class LocalPrivacyConfigObserver
@Inject
constructor(
=======
import dagger.SingleInstanceIn

@WorkerThread
@SingleInstanceIn(AppScope::class)
@ContributesMultibinding(AppScope::class)
class LocalPrivacyConfigObserver @Inject constructor(
>>>>>>> ae6bd28c
    private val context: Context,
    private val privacyConfigPersister: PrivacyConfigPersister,
    @AppCoroutineScope val coroutineScope: CoroutineScope,
    private val dispatcherProvider: DispatcherProvider
) : LifecycleObserver {

    @OnLifecycleEvent(Lifecycle.Event.ON_CREATE)
    fun storeLocalPrivacyConfig() {
        coroutineScope.launch(dispatcherProvider.io()) { loadPrivacyConfig() }
    }

    private suspend fun loadPrivacyConfig() {
        val privacyConfigJson = getPrivacyConfigFromFile()
        privacyConfigJson?.let { privacyConfigPersister.persistPrivacyConfig(it) }
    }

    private fun getPrivacyConfigFromFile(): JsonPrivacyConfig? {
        val moshi = Moshi.Builder().add(JSONObjectAdapter()).build()
        val json =
            context.resources.openRawResource(R.raw.privacy_config).bufferedReader().use {
                it.readText()
            }
        val adapter = moshi.adapter(JsonPrivacyConfig::class.java)
        return adapter.fromJson(json)
    }
}<|MERGE_RESOLUTION|>--- conflicted
+++ resolved
@@ -30,26 +30,15 @@
 import com.duckduckgo.privacy.config.impl.network.JSONObjectAdapter
 import com.squareup.anvil.annotations.ContributesMultibinding
 import com.squareup.moshi.Moshi
-import javax.inject.Inject
-<<<<<<< HEAD
-import javax.inject.Singleton
 import kotlinx.coroutines.CoroutineScope
 import kotlinx.coroutines.launch
-
-@WorkerThread
-@Singleton
-@ContributesMultibinding(AppObjectGraph::class)
-class LocalPrivacyConfigObserver
-@Inject
-constructor(
-=======
+import javax.inject.Inject
 import dagger.SingleInstanceIn
 
 @WorkerThread
 @SingleInstanceIn(AppScope::class)
 @ContributesMultibinding(AppScope::class)
 class LocalPrivacyConfigObserver @Inject constructor(
->>>>>>> ae6bd28c
     private val context: Context,
     private val privacyConfigPersister: PrivacyConfigPersister,
     @AppCoroutineScope val coroutineScope: CoroutineScope,
@@ -58,21 +47,23 @@
 
     @OnLifecycleEvent(Lifecycle.Event.ON_CREATE)
     fun storeLocalPrivacyConfig() {
-        coroutineScope.launch(dispatcherProvider.io()) { loadPrivacyConfig() }
+        coroutineScope.launch(dispatcherProvider.io()) {
+            loadPrivacyConfig()
+        }
     }
 
     private suspend fun loadPrivacyConfig() {
         val privacyConfigJson = getPrivacyConfigFromFile()
-        privacyConfigJson?.let { privacyConfigPersister.persistPrivacyConfig(it) }
+        privacyConfigJson?.let {
+            privacyConfigPersister.persistPrivacyConfig(it)
+        }
     }
 
     private fun getPrivacyConfigFromFile(): JsonPrivacyConfig? {
         val moshi = Moshi.Builder().add(JSONObjectAdapter()).build()
-        val json =
-            context.resources.openRawResource(R.raw.privacy_config).bufferedReader().use {
-                it.readText()
-            }
+        val json = context.resources.openRawResource(R.raw.privacy_config).bufferedReader().use { it.readText() }
         val adapter = moshi.adapter(JsonPrivacyConfig::class.java)
         return adapter.fromJson(json)
     }
+
 }