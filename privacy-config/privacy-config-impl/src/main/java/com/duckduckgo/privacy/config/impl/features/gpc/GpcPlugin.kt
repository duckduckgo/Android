--- conflicted
+++ resolved
@@ -24,19 +24,12 @@
 import com.duckduckgo.privacy.config.store.PrivacyFeatureTogglesRepository
 import com.duckduckgo.privacy.config.store.features.gpc.GpcRepository
 import com.squareup.anvil.annotations.ContributesMultibinding
+import javax.inject.Inject
 import com.squareup.moshi.JsonAdapter
 import com.squareup.moshi.Moshi
-import javax.inject.Inject
 
-<<<<<<< HEAD
-@ContributesMultibinding(AppObjectGraph::class)
-class GpcPlugin
-@Inject
-constructor(
-=======
 @ContributesMultibinding(AppScope::class)
 class GpcPlugin @Inject constructor(
->>>>>>> ae6bd28c
     private val gpcRepository: GpcRepository,
     private val privacyFeatureTogglesRepository: PrivacyFeatureTogglesRepository
 ) : PrivacyFeaturePlugin {
@@ -45,10 +38,13 @@
         if (name == featureName.value) {
             val gpcExceptions = mutableListOf<GpcExceptionEntity>()
             val moshi = Moshi.Builder().build()
-            val jsonAdapter: JsonAdapter<GpcFeature> = moshi.adapter(GpcFeature::class.java)
+            val jsonAdapter: JsonAdapter<GpcFeature> =
+                moshi.adapter(GpcFeature::class.java)
 
             val gpcFeature: GpcFeature? = jsonAdapter.fromJson(jsonString)
-            gpcFeature?.exceptions?.map { gpcExceptions.add(GpcExceptionEntity(it.domain)) }
+            gpcFeature?.exceptions?.map {
+                gpcExceptions.add(GpcExceptionEntity(it.domain))
+            }
             gpcRepository.updateAll(gpcExceptions)
             val isEnabled = gpcFeature?.state == "enabled"
             privacyFeatureTogglesRepository.insert(PrivacyFeatureToggles(name, isEnabled))
