/*
 * Copyright (c) 2021 DuckDuckGo
 *
 * Licensed under the Apache License, Version 2.0 (the "License");
 * you may not use this file except in compliance with the License.
 * You may obtain a copy of the License at
 *
 *     http://www.apache.org/licenses/LICENSE-2.0
 *
 * Unless required by applicable law or agreed to in writing, software
 * distributed under the License is distributed on an "AS IS" BASIS,
 * WITHOUT WARRANTIES OR CONDITIONS OF ANY KIND, either express or implied.
 * See the License for the specific language governing permissions and
 * limitations under the License.
 */

package com.duckduckgo.privacy.config.impl.workers

import android.content.Context
import androidx.lifecycle.Lifecycle
import androidx.lifecycle.LifecycleObserver
import androidx.lifecycle.OnLifecycleEvent
import androidx.work.BackoffPolicy
import androidx.work.CoroutineWorker
import androidx.work.ExistingPeriodicWorkPolicy
import androidx.work.PeriodicWorkRequestBuilder
import androidx.work.WorkManager
import androidx.work.WorkerParameters
import com.duckduckgo.app.global.DispatcherProvider
import com.duckduckgo.di.scopes.AppScope
import com.duckduckgo.privacy.config.impl.PrivacyConfigDownloader
import com.squareup.anvil.annotations.ContributesMultibinding
import java.util.concurrent.TimeUnit
import javax.inject.Inject
import kotlinx.coroutines.withContext
import timber.log.Timber

class PrivacyConfigDownloadWorker(context: Context, workerParameters: WorkerParameters) :
    CoroutineWorker(context, workerParameters) {
    lateinit var privacyConfigDownloader: PrivacyConfigDownloader
    lateinit var dispatcherProvider: DispatcherProvider

    override suspend fun doWork(): Result {
        return withContext(dispatcherProvider.io()) {
            val result = privacyConfigDownloader.download()
            return@withContext if (result) {
                Result.success()
            } else {
                Result.retry()
            }
        }
    }
}

<<<<<<< HEAD
@ContributesMultibinding(AppObjectGraph::class)
class PrivacyConfigDownloadWorkerScheduler
@Inject
constructor(private val workManager: WorkManager) : LifecycleObserver {
=======
@ContributesMultibinding(AppScope::class)
class PrivacyConfigDownloadWorkerScheduler @Inject constructor(
    private val workManager: WorkManager
) : LifecycleObserver {
>>>>>>> ae6bd28c

    @OnLifecycleEvent(Lifecycle.Event.ON_CREATE)
    fun scheduleRemoteConfigDownload() {
        Timber.v("Scheduling remote config worker")
        val workerRequest =
            PeriodicWorkRequestBuilder<PrivacyConfigDownloadWorker>(12, TimeUnit.HOURS)
                .addTag(PRIVACY_CONFIG_DOWNLOADER_WORKER_TAG)
                .setBackoffCriteria(BackoffPolicy.LINEAR, 10, TimeUnit.MINUTES)
                .build()
        workManager.enqueueUniquePeriodicWork(
            PRIVACY_CONFIG_DOWNLOADER_WORKER_TAG, ExistingPeriodicWorkPolicy.REPLACE, workerRequest)
    }

    companion object {
        private const val PRIVACY_CONFIG_DOWNLOADER_WORKER_TAG =
            "PRIVACY_CONFIG_DOWNLOADER_WORKER_TAG"
    }
}<|MERGE_RESOLUTION|>--- conflicted
+++ resolved
@@ -30,13 +30,12 @@
 import com.duckduckgo.di.scopes.AppScope
 import com.duckduckgo.privacy.config.impl.PrivacyConfigDownloader
 import com.squareup.anvil.annotations.ContributesMultibinding
+import kotlinx.coroutines.withContext
+import timber.log.Timber
 import java.util.concurrent.TimeUnit
 import javax.inject.Inject
-import kotlinx.coroutines.withContext
-import timber.log.Timber
 
-class PrivacyConfigDownloadWorker(context: Context, workerParameters: WorkerParameters) :
-    CoroutineWorker(context, workerParameters) {
+class PrivacyConfigDownloadWorker(context: Context, workerParameters: WorkerParameters) : CoroutineWorker(context, workerParameters) {
     lateinit var privacyConfigDownloader: PrivacyConfigDownloader
     lateinit var dispatcherProvider: DispatcherProvider
 
@@ -50,34 +49,25 @@
             }
         }
     }
+
 }
 
-<<<<<<< HEAD
-@ContributesMultibinding(AppObjectGraph::class)
-class PrivacyConfigDownloadWorkerScheduler
-@Inject
-constructor(private val workManager: WorkManager) : LifecycleObserver {
-=======
 @ContributesMultibinding(AppScope::class)
 class PrivacyConfigDownloadWorkerScheduler @Inject constructor(
     private val workManager: WorkManager
 ) : LifecycleObserver {
->>>>>>> ae6bd28c
 
     @OnLifecycleEvent(Lifecycle.Event.ON_CREATE)
     fun scheduleRemoteConfigDownload() {
         Timber.v("Scheduling remote config worker")
-        val workerRequest =
-            PeriodicWorkRequestBuilder<PrivacyConfigDownloadWorker>(12, TimeUnit.HOURS)
-                .addTag(PRIVACY_CONFIG_DOWNLOADER_WORKER_TAG)
-                .setBackoffCriteria(BackoffPolicy.LINEAR, 10, TimeUnit.MINUTES)
-                .build()
-        workManager.enqueueUniquePeriodicWork(
-            PRIVACY_CONFIG_DOWNLOADER_WORKER_TAG, ExistingPeriodicWorkPolicy.REPLACE, workerRequest)
+        val workerRequest = PeriodicWorkRequestBuilder<PrivacyConfigDownloadWorker>(12, TimeUnit.HOURS)
+            .addTag(PRIVACY_CONFIG_DOWNLOADER_WORKER_TAG)
+            .setBackoffCriteria(BackoffPolicy.LINEAR, 10, TimeUnit.MINUTES)
+            .build()
+        workManager.enqueueUniquePeriodicWork(PRIVACY_CONFIG_DOWNLOADER_WORKER_TAG, ExistingPeriodicWorkPolicy.REPLACE, workerRequest)
     }
 
     companion object {
-        private const val PRIVACY_CONFIG_DOWNLOADER_WORKER_TAG =
-            "PRIVACY_CONFIG_DOWNLOADER_WORKER_TAG"
+        private const val PRIVACY_CONFIG_DOWNLOADER_WORKER_TAG = "PRIVACY_CONFIG_DOWNLOADER_WORKER_TAG"
     }
 }