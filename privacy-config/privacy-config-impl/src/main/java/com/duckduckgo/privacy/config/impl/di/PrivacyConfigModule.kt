--- conflicted
+++ resolved
@@ -55,30 +55,20 @@
 import dagger.Module
 import dagger.Provides
 import dagger.multibindings.Multibinds
-import javax.inject.Named
-import javax.inject.Singleton
 import kotlinx.coroutines.CoroutineScope
 import okhttp3.OkHttpClient
 import retrofit2.Retrofit
 import retrofit2.converter.moshi.MoshiConverterFactory
-<<<<<<< HEAD
-=======
 import javax.inject.Named
 import dagger.SingleInstanceIn
->>>>>>> ae6bd28c
 
 @Module
 @ContributesTo(AppScope::class)
 abstract class PrivacyFeaturesBindingModule {
 
     @Multibinds
-<<<<<<< HEAD
-    abstract fun providePrivacyFeatureStorePlugins():
-        Set<@JvmSuppressWildcards PrivacyFeaturePlugin>
-=======
     abstract fun providePrivacyFeatureStorePlugins(): DaggerSet<PrivacyFeaturePlugin>
 
->>>>>>> ae6bd28c
 }
 
 @Module
@@ -89,26 +79,18 @@
     @SingleInstanceIn(AppScope::class)
     fun apiRetrofit(@Named("api") okHttpClient: OkHttpClient): PrivacyConfigService {
         val moshi = Moshi.Builder().add(JSONObjectAdapter()).build()
-        val retrofit =
-            Retrofit.Builder()
-                .baseUrl(AppUrl.Url.API)
-                .client(okHttpClient)
-                .addConverterFactory(MoshiConverterFactory.create(moshi))
-                .build()
+        val retrofit = Retrofit.Builder()
+            .baseUrl(AppUrl.Url.API)
+            .client(okHttpClient)
+            .addConverterFactory(MoshiConverterFactory.create(moshi))
+            .build()
 
         return retrofit.create(PrivacyConfigService::class.java)
     }
 
     @Provides
-<<<<<<< HEAD
-    @Singleton
-    fun providePrivacyFeaturePluginPoint(
-        customConfigs: Set<@JvmSuppressWildcards PrivacyFeaturePlugin>
-    ): PluginPoint<PrivacyFeaturePlugin> {
-=======
     @SingleInstanceIn(AppScope::class)
     fun providePrivacyFeaturePluginPoint(customConfigs: DaggerSet<PrivacyFeaturePlugin>): PluginPoint<PrivacyFeaturePlugin> {
->>>>>>> ae6bd28c
         return PrivacyFeaturePluginPoint(customConfigs)
     }
 }
@@ -135,21 +117,13 @@
 
     @SingleInstanceIn(AppScope::class)
     @Provides
-    fun providePTrackerAllowlistRepository(
-        database: PrivacyConfigDatabase,
-        @AppCoroutineScope coroutineScope: CoroutineScope,
-        dispatcherProvider: DispatcherProvider
-    ): TrackerAllowlistRepository {
+    fun providePTrackerAllowlistRepository(database: PrivacyConfigDatabase, @AppCoroutineScope coroutineScope: CoroutineScope, dispatcherProvider: DispatcherProvider): TrackerAllowlistRepository {
         return RealTrackerAllowlistRepository(database, coroutineScope, dispatcherProvider)
     }
 
     @SingleInstanceIn(AppScope::class)
     @Provides
-    fun provideContentBlockingRepository(
-        database: PrivacyConfigDatabase,
-        @AppCoroutineScope coroutineScope: CoroutineScope,
-        dispatcherProvider: DispatcherProvider
-    ): ContentBlockingRepository {
+    fun provideContentBlockingRepository(database: PrivacyConfigDatabase, @AppCoroutineScope coroutineScope: CoroutineScope, dispatcherProvider: DispatcherProvider): ContentBlockingRepository {
         return RealContentBlockingRepository(database, coroutineScope, dispatcherProvider)
     }
 
@@ -167,40 +141,25 @@
 
     @SingleInstanceIn(AppScope::class)
     @Provides
-    fun provideGpcRepository(
-        gpcDataStore: GpcDataStore,
-        database: PrivacyConfigDatabase,
-        @AppCoroutineScope coroutineScope: CoroutineScope,
-        dispatcherProvider: DispatcherProvider
-    ): GpcRepository {
+    fun provideGpcRepository(gpcDataStore: GpcDataStore, database: PrivacyConfigDatabase, @AppCoroutineScope coroutineScope: CoroutineScope, dispatcherProvider: DispatcherProvider): GpcRepository {
         return RealGpcRepository(gpcDataStore, database, coroutineScope, dispatcherProvider)
     }
 
     @SingleInstanceIn(AppScope::class)
     @Provides
-    fun provideHttpsRepository(
-        database: PrivacyConfigDatabase,
-        @AppCoroutineScope coroutineScope: CoroutineScope,
-        dispatcherProvider: DispatcherProvider
-    ): HttpsRepository {
+    fun provideHttpsRepository(database: PrivacyConfigDatabase, @AppCoroutineScope coroutineScope: CoroutineScope, dispatcherProvider: DispatcherProvider): HttpsRepository {
         return RealHttpsRepository(database, coroutineScope, dispatcherProvider)
     }
 
     @SingleInstanceIn(AppScope::class)
     @Provides
-    fun provideUnprotectedTemporaryRepository(
-        database: PrivacyConfigDatabase,
-        @AppCoroutineScope coroutineScope: CoroutineScope,
-        dispatcherProvider: DispatcherProvider
-    ): UnprotectedTemporaryRepository {
+    fun provideUnprotectedTemporaryRepository(database: PrivacyConfigDatabase, @AppCoroutineScope coroutineScope: CoroutineScope, dispatcherProvider: DispatcherProvider): UnprotectedTemporaryRepository {
         return RealUnprotectedTemporaryRepository(database, coroutineScope, dispatcherProvider)
     }
 
     @SingleInstanceIn(AppScope::class)
     @Provides
-    fun providePrivacyFeatureTogglesRepository(
-        privacyFeatureTogglesDataStore: PrivacyFeatureTogglesDataStore
-    ): PrivacyFeatureTogglesRepository {
+    fun providePrivacyFeatureTogglesRepository(privacyFeatureTogglesDataStore: PrivacyFeatureTogglesDataStore): PrivacyFeatureTogglesRepository {
         return RealPrivacyFeatureTogglesRepository(privacyFeatureTogglesDataStore)
     }
 
