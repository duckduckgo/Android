/*
 * Copyright (c) 2021 DuckDuckGo
 *
 * Licensed under the Apache License, Version 2.0 (the "License");
 * you may not use this file except in compliance with the License.
 * You may obtain a copy of the License at
 *
 *     http://www.apache.org/licenses/LICENSE-2.0
 *
 * Unless required by applicable law or agreed to in writing, software
 * distributed under the License is distributed on an "AS IS" BASIS,
 * WITHOUT WARRANTIES OR CONDITIONS OF ANY KIND, either express or implied.
 * See the License for the specific language governing permissions and
 * limitations under the License.
 */

package com.duckduckgo.privacy.config.impl.features.contentblocking

import com.duckduckgo.app.global.UriString.Companion.sameOrSubdomain
import com.duckduckgo.di.scopes.AppScope
import com.duckduckgo.feature.toggles.api.FeatureToggle
import com.duckduckgo.privacy.config.api.ContentBlocking
import com.duckduckgo.privacy.config.api.PrivacyFeatureName
import com.duckduckgo.privacy.config.impl.features.unprotectedtemporary.UnprotectedTemporary
import com.duckduckgo.privacy.config.store.features.contentblocking.ContentBlockingRepository
import com.squareup.anvil.annotations.ContributesBinding
import javax.inject.Inject
import dagger.SingleInstanceIn

<<<<<<< HEAD
@ContributesBinding(AppObjectGraph::class)
@Singleton
class RealContentBlocking
@Inject
constructor(
    private val contentBlockingRepository: ContentBlockingRepository,
    private val featureToggle: FeatureToggle,
    private val unprotectedTemporary: UnprotectedTemporary
) : ContentBlocking {
=======
@ContributesBinding(AppScope::class)
@SingleInstanceIn(AppScope::class)
class RealContentBlocking @Inject constructor(private val contentBlockingRepository: ContentBlockingRepository, private val featureToggle: FeatureToggle, private val unprotectedTemporary: UnprotectedTemporary) : ContentBlocking {
>>>>>>> ae6bd28c

    override fun isAnException(url: String): Boolean {
        return if (featureToggle.isFeatureEnabled(
            PrivacyFeatureName.ContentBlockingFeatureName(), true) == true) {
            unprotectedTemporary.isAnException(url) || matches(url)
        } else {
            false
        }
    }

    private fun matches(url: String): Boolean {
        return contentBlockingRepository.exceptions.any { sameOrSubdomain(url, it.domain) }
    }
}<|MERGE_RESOLUTION|>--- conflicted
+++ resolved
@@ -27,25 +27,12 @@
 import javax.inject.Inject
 import dagger.SingleInstanceIn
 
-<<<<<<< HEAD
-@ContributesBinding(AppObjectGraph::class)
-@Singleton
-class RealContentBlocking
-@Inject
-constructor(
-    private val contentBlockingRepository: ContentBlockingRepository,
-    private val featureToggle: FeatureToggle,
-    private val unprotectedTemporary: UnprotectedTemporary
-) : ContentBlocking {
-=======
 @ContributesBinding(AppScope::class)
 @SingleInstanceIn(AppScope::class)
 class RealContentBlocking @Inject constructor(private val contentBlockingRepository: ContentBlockingRepository, private val featureToggle: FeatureToggle, private val unprotectedTemporary: UnprotectedTemporary) : ContentBlocking {
->>>>>>> ae6bd28c
 
     override fun isAnException(url: String): Boolean {
-        return if (featureToggle.isFeatureEnabled(
-            PrivacyFeatureName.ContentBlockingFeatureName(), true) == true) {
+        return if (featureToggle.isFeatureEnabled(PrivacyFeatureName.ContentBlockingFeatureName(), true) == true) {
             unprotectedTemporary.isAnException(url) || matches(url)
         } else {
             false
@@ -55,4 +42,5 @@
     private fun matches(url: String): Boolean {
         return contentBlockingRepository.exceptions.any { sameOrSubdomain(url, it.domain) }
     }
+
 }