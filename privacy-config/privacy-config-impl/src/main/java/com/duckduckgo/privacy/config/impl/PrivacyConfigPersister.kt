/*
 * Copyright (c) 2021 DuckDuckGo
 *
 * Licensed under the Apache License, Version 2.0 (the "License");
 * you may not use this file except in compliance with the License.
 * You may obtain a copy of the License at
 *
 *     http://www.apache.org/licenses/LICENSE-2.0
 *
 * Unless required by applicable law or agreed to in writing, software
 * distributed under the License is distributed on an "AS IS" BASIS,
 * WITHOUT WARRANTIES OR CONDITIONS OF ANY KIND, either express or implied.
 * See the License for the specific language governing permissions and
 * limitations under the License.
 */

package com.duckduckgo.privacy.config.impl

import androidx.annotation.WorkerThread
import com.duckduckgo.app.global.plugins.PluginPoint
import com.duckduckgo.di.scopes.AppScope
import com.duckduckgo.privacy.config.impl.models.JsonPrivacyConfig
import com.duckduckgo.privacy.config.impl.plugins.PrivacyFeaturePlugin
import com.duckduckgo.privacy.config.store.PrivacyConfig
import com.duckduckgo.privacy.config.store.PrivacyConfigDatabase
import com.duckduckgo.privacy.config.store.PrivacyConfigRepository
import com.duckduckgo.privacy.config.store.PrivacyFeatureTogglesRepository
import com.duckduckgo.privacy.config.store.features.unprotectedtemporary.UnprotectedTemporaryRepository
import com.squareup.anvil.annotations.ContributesBinding
import javax.inject.Inject
import dagger.SingleInstanceIn

interface PrivacyConfigPersister {
    suspend fun persistPrivacyConfig(jsonPrivacyConfig: JsonPrivacyConfig)
}

@WorkerThread
<<<<<<< HEAD
@Singleton
@ContributesBinding(AppObjectGraph::class)
class RealPrivacyConfigPersister
@Inject
constructor(
=======
@SingleInstanceIn(AppScope::class)
@ContributesBinding(AppScope::class)
class RealPrivacyConfigPersister @Inject constructor(
>>>>>>> ae6bd28c
    private val privacyFeaturePluginPoint: PluginPoint<PrivacyFeaturePlugin>,
    private val privacyFeatureTogglesRepository: PrivacyFeatureTogglesRepository,
    private val unprotectedTemporaryRepository: UnprotectedTemporaryRepository,
    private val privacyConfigRepository: PrivacyConfigRepository,
    private val database: PrivacyConfigDatabase
) : PrivacyConfigPersister {

    override suspend fun persistPrivacyConfig(jsonPrivacyConfig: JsonPrivacyConfig) {
        val privacyConfig = privacyConfigRepository.get()
        val newVersion = jsonPrivacyConfig.version
        val previousVersion = privacyConfig?.version ?: 0

        if (newVersion > previousVersion) {
            database.runInTransaction {
                privacyFeatureTogglesRepository.deleteAll()
                privacyConfigRepository.insert(
                    PrivacyConfig(
                        version = jsonPrivacyConfig.version, readme = jsonPrivacyConfig.readme))
                unprotectedTemporaryRepository.updateAll(jsonPrivacyConfig.unprotectedTemporary)
                jsonPrivacyConfig.features.forEach { feature ->
                    feature.value?.let { jsonObject ->
                        privacyFeaturePluginPoint.getPlugins().forEach { plugin ->
                            plugin.store(feature.key, jsonObject.toString())
                        }
                    }
                }
            }
        }
    }
}<|MERGE_RESOLUTION|>--- conflicted
+++ resolved
@@ -35,17 +35,9 @@
 }
 
 @WorkerThread
-<<<<<<< HEAD
-@Singleton
-@ContributesBinding(AppObjectGraph::class)
-class RealPrivacyConfigPersister
-@Inject
-constructor(
-=======
 @SingleInstanceIn(AppScope::class)
 @ContributesBinding(AppScope::class)
 class RealPrivacyConfigPersister @Inject constructor(
->>>>>>> ae6bd28c
     private val privacyFeaturePluginPoint: PluginPoint<PrivacyFeaturePlugin>,
     private val privacyFeatureTogglesRepository: PrivacyFeatureTogglesRepository,
     private val unprotectedTemporaryRepository: UnprotectedTemporaryRepository,
@@ -61,9 +53,7 @@
         if (newVersion > previousVersion) {
             database.runInTransaction {
                 privacyFeatureTogglesRepository.deleteAll()
-                privacyConfigRepository.insert(
-                    PrivacyConfig(
-                        version = jsonPrivacyConfig.version, readme = jsonPrivacyConfig.readme))
+                privacyConfigRepository.insert(PrivacyConfig(version = jsonPrivacyConfig.version, readme = jsonPrivacyConfig.readme))
                 unprotectedTemporaryRepository.updateAll(jsonPrivacyConfig.unprotectedTemporary)
                 jsonPrivacyConfig.features.forEach { feature ->
                     feature.value?.let { jsonObject ->
@@ -75,4 +65,5 @@
             }
         }
     }
+
 }