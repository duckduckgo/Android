--- conflicted
+++ resolved
@@ -25,20 +25,9 @@
 import javax.inject.Inject
 import dagger.SingleInstanceIn
 
-<<<<<<< HEAD
-@ContributesBinding(AppObjectGraph::class)
-@Singleton
-class RealHttps
-@Inject
-constructor(
-    private val httpsRepository: HttpsRepository,
-    private val unprotectedTemporary: UnprotectedTemporary
-) : Https {
-=======
 @ContributesBinding(AppScope::class)
 @SingleInstanceIn(AppScope::class)
 class RealHttps @Inject constructor(private val httpsRepository: HttpsRepository, private val unprotectedTemporary: UnprotectedTemporary) : Https {
->>>>>>> ae6bd28c
 
     override fun isAnException(url: String): Boolean {
         return unprotectedTemporary.isAnException(url) || matches(url)
