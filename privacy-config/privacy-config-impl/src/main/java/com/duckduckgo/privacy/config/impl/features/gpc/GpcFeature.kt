/*
 * Copyright (c) 2021 DuckDuckGo
 *
 * Licensed under the Apache License, Version 2.0 (the "License");
 * you may not use this file except in compliance with the License.
 * You may obtain a copy of the License at
 *
 *     http://www.apache.org/licenses/LICENSE-2.0
 *
 * Unless required by applicable law or agreed to in writing, software
 * distributed under the License is distributed on an "AS IS" BASIS,
 * WITHOUT WARRANTIES OR CONDITIONS OF ANY KIND, either express or implied.
 * See the License for the specific language governing permissions and
 * limitations under the License.
 */

package com.duckduckgo.privacy.config.impl.features.gpc

import com.duckduckgo.privacy.config.store.GpcExceptionEntity

<<<<<<< HEAD
data class GpcFeature(
    val state: String,
    val exceptions: List<GpcExceptionEntity>
)
=======
data class GpcFeature(val state: String, val exceptions: List<GpcExceptionEntity>, val settings: GpcSettings)

data class GpcSettings(val gpcHeaderEnabledSites: List<String>)
>>>>>>> 8439986c
<|MERGE_RESOLUTION|>--- conflicted
+++ resolved
@@ -18,13 +18,6 @@
 
 import com.duckduckgo.privacy.config.store.GpcExceptionEntity
 
-<<<<<<< HEAD
-data class GpcFeature(
-    val state: String,
-    val exceptions: List<GpcExceptionEntity>
-)
-=======
 data class GpcFeature(val state: String, val exceptions: List<GpcExceptionEntity>, val settings: GpcSettings)
 
-data class GpcSettings(val gpcHeaderEnabledSites: List<String>)
->>>>>>> 8439986c
+data class GpcSettings(val gpcHeaderEnabledSites: List<String>)