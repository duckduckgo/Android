--- conflicted
+++ resolved
@@ -2,7 +2,6 @@
     "readme": "https://github.com/duckduckgo/privacy-configuration",
     "version": 1652275711516,
     "features": {
-<<<<<<< HEAD
         "notificationPromptExperiment": {
             "state": "enabled",
             "features": {
@@ -21,30 +20,6 @@
                 }
             }
         },
-        "onboardingDesignExperiment": {
-            "state": "enabled",
-            "features": {
-                "onboardingDesignExperimentOct25": {
-                    "state": "enabled",
-                    "cohorts": [
-                        {
-                            "name": "modifiedControl",
-                            "weight": 1
-                        },
-                        {
-                            "name": "bb",
-                            "weight": 1
-                        },
-                        {
-                            "name": "buck",
-                            "weight": 1
-                        }
-                    ]
-                }
-            }
-        },
-=======
->>>>>>> 90e4872c
         "ampLinks": {
             "exceptions": [
                 {
