--- conflicted
+++ resolved
@@ -14,11 +14,7 @@
     "rollup-plugin-terser": "^7.0.2"
   },
   "dependencies": {
-<<<<<<< HEAD
-    "@duckduckgo/autofill": "github:duckduckgo/duckduckgo-autofill#4.6.0",
+    "@duckduckgo/autofill": "github:duckduckgo/duckduckgo-autofill#4.7.1",
     "@duckduckgo/autoconsent": "github:duckduckgo/autoconsent#fat-content-script"
-=======
-    "@duckduckgo/autofill": "github:duckduckgo/duckduckgo-autofill#4.7.1"
->>>>>>> 91c9a090
   }
 }