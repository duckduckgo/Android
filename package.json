--- conflicted
+++ resolved
@@ -6,10 +6,6 @@
     "test": "echo \"Error: no test specified\" && exit 1"
   },
   "dependencies": {
-<<<<<<< HEAD
-    "@duckduckgo/autofill": "github:duckduckgo/duckduckgo-autofill#main"
-=======
     "@duckduckgo/autofill": "github:duckduckgo/duckduckgo-autofill#4.7.0"
->>>>>>> 9f3c04d2
   }
 }