--- conflicted
+++ resolved
@@ -14,11 +14,7 @@
     "rollup-plugin-terser": "^7.0.2"
   },
   "dependencies": {
-<<<<<<< HEAD
-    "@duckduckgo/autofill": "github:duckduckgo/duckduckgo-autofill#4.7.1",
-=======
     "@duckduckgo/autofill": "github:duckduckgo/duckduckgo-autofill#5.0.1",
->>>>>>> 7a351cbe
     "@duckduckgo/autoconsent": "2.1.1"
   }
 }