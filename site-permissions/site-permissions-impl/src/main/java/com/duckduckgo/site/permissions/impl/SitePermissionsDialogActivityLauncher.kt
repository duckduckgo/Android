--- conflicted
+++ resolved
@@ -41,12 +41,7 @@
 @SingleInstanceIn(FragmentScope::class)
 class SitePermissionsDialogActivityLauncher @Inject constructor(
     private val systemPermissionsHelper: SystemPermissionsHelper,
-<<<<<<< HEAD
-    private val sitePermissionsRepository: SitePermissionsRepository,
-    private val pixel: Pixel,
-=======
     private val sitePermissionsRepository: SitePermissionsRepository
->>>>>>> 52a48d3b
 ) : SitePermissionsDialogLauncher {
 
     private lateinit var sitePermissionRequest: PermissionRequest
@@ -60,7 +55,7 @@
         systemPermissionsHelper.registerPermissionLaunchers(
             caller,
             this::onResultSystemPermissionRequest,
-            this::onResultMultipleSystemPermissionsRequest,
+            this::onResultMultipleSystemPermissionsRequest
         )
     }
 
@@ -70,7 +65,7 @@
         tabId: String,
         permissionsRequested: Array<String>,
         request: PermissionRequest,
-        permissionsGrantedListener: SitePermissionsGrantedListener,
+        permissionsGrantedListener: SitePermissionsGrantedListener
     ) {
         sitePermissionRequest = request
         siteURL = url
@@ -80,16 +75,7 @@
 
         when {
             permissionsRequested.size == 2 -> {
-<<<<<<< HEAD
-                showSitePermissionsRationaleDialog(
-                    R.string.sitePermissionsMicAndCameraDialogTitle,
-                    url,
-                    this::askForMicAndCameraPermissions,
-                    PixelValue.BOTH,
-                )
-=======
                 showSitePermissionsRationaleDialog(R.string.sitePermissionsMicAndCameraDialogTitle, url, this::askForMicAndCameraPermissions)
->>>>>>> 52a48d3b
             }
             permissionsRequested.contains(PermissionRequest.RESOURCE_AUDIO_CAPTURE) -> {
                 showSitePermissionsRationaleDialog(R.string.sitePermissionsMicDialogTitle, url, this::askForMicPermissions)
@@ -103,12 +89,7 @@
     private fun showSitePermissionsRationaleDialog(
         @StringRes titleRes: Int,
         url: String,
-<<<<<<< HEAD
-        onPermissionAllowed: () -> Unit,
-        pixelParamValue: String,
-=======
         onPermissionAllowed: () -> Unit
->>>>>>> 52a48d3b
     ) {
         AlertDialog.Builder(activity).apply {
             setTitle(String.format(activity.getString(titleRes), url.websiteFromGeoLocationsApiOrigin()))
@@ -136,8 +117,8 @@
                 systemPermissionsHelper.requestMultiplePermissions(
                     arrayOf(
                         Manifest.permission.RECORD_AUDIO,
-                        Manifest.permission.MODIFY_AUDIO_SETTINGS,
-                    ),
+                        Manifest.permission.MODIFY_AUDIO_SETTINGS
+                    )
                 )
             }
             else -> {
@@ -145,8 +126,8 @@
                     arrayOf(
                         Manifest.permission.RECORD_AUDIO,
                         Manifest.permission.MODIFY_AUDIO_SETTINGS,
-                        Manifest.permission.CAMERA,
-                    ),
+                        Manifest.permission.CAMERA
+                    )
                 )
             }
         }
@@ -293,5 +274,5 @@
 enum class SitePermissionsRequestedType {
     CAMERA,
     AUDIO,
-    CAMERA_AND_AUDIO,
+    CAMERA_AND_AUDIO
 }