/*
 * Copyright (c) 2024 DuckDuckGo
 *
 * Licensed under the Apache License, Version 2.0 (the "License");
 * you may not use this file except in compliance with the License.
 * You may obtain a copy of the License at
 *
 *     http://www.apache.org/licenses/LICENSE-2.0
 *
 * Unless required by applicable law or agreed to in writing, software
 * distributed under the License is distributed on an "AS IS" BASIS,
 * WITHOUT WARRANTIES OR CONDITIONS OF ANY KIND, either express or implied.
 * See the License for the specific language governing permissions and
 * limitations under the License.
 */

package com.duckduckgo.brokensite.api

interface BrokenSiteSender {
    fun submitBrokenSiteFeedback(brokenSite: BrokenSite, toggle: Boolean)
}

data class BrokenSite(
    val category: String?,
    val description: String?,
    val siteUrl: String,
    val upgradeHttps: Boolean,
    val blockedTrackers: String,
    val surrogates: String,
    val siteType: String,
    val urlParametersRemoved: Boolean,
    val consentManaged: Boolean,
    val consentOptOutFailed: Boolean,
    val consentSelfTestFailed: Boolean,
    val errorCodes: String,
    val httpErrorCodes: String,
    val loginSite: String?,
    val reportFlow: ReportFlow?,
    val userRefreshCount: Int,
    val openerContext: String?,
    val jsPerformance: List<Double>?,
)

<<<<<<< HEAD
enum class ReportFlow { DASHBOARD, MENU, TOGGLE_DASHBOARD, TOGGLE_MENU }
=======
enum class ReportFlow { DASHBOARD, MENU, PROMPT }
>>>>>>> 99d55349
<|MERGE_RESOLUTION|>--- conflicted
+++ resolved
@@ -41,8 +41,4 @@
     val jsPerformance: List<Double>?,
 )
 
-<<<<<<< HEAD
-enum class ReportFlow { DASHBOARD, MENU, TOGGLE_DASHBOARD, TOGGLE_MENU }
-=======
-enum class ReportFlow { DASHBOARD, MENU, PROMPT }
->>>>>>> 99d55349
+enum class ReportFlow { DASHBOARD, MENU, TOGGLE_DASHBOARD, TOGGLE_MENU, PROMPT }