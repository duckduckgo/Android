plugins {
    id("de.fayard.refreshVersions") version "0.40.2"
}

include ':app'
include ':lint-rules'

"feature-toggles".with {
    include ":$it-api"; project(":$it-api").projectDir = new File("$it/$it-api")
    include ":$it-impl"; project(":$it-impl").projectDir = new File("$it/$it-impl")
}

"privacy-config".with {
    include ":$it-api"; project(":$it-api").projectDir = new File("$it/$it-api")
    include ":$it-impl"; project(":$it-impl").projectDir = new File("$it/$it-impl")
    include ":$it-store"; project(":$it-store").projectDir = new File("$it/$it-store")
}

"remote-messaging".with {
    include ":$it-api"; project(":$it-api").projectDir = new File("$it/$it-api")
    include ":$it-impl"; project(":$it-impl").projectDir = new File("$it/$it-impl")
    include ":$it-store"; project(":$it-store").projectDir = new File("$it/$it-store")
}

"voice-search".with {
    include ":$it-api"; project(":$it-api").projectDir = new File("$it/$it-api")
    include ":$it-impl"; project(":$it-impl").projectDir = new File("$it/$it-impl")
    include ":$it-store"; project(":$it-store").projectDir = new File("$it/$it-store")
}

"downloads".with {
    include ":$it-api"; project(":$it-api").projectDir = new File("$it/$it-api")
    include ":$it-impl"; project(":$it-impl").projectDir = new File("$it/$it-impl")
    include ":$it-store"; project(":$it-store").projectDir = new File("$it/$it-store")
}

"traces".with {
    include ":$it-api"; project(":$it-api").projectDir = new File("$it/$it-api")
    include ":$it-impl"; project(":$it-impl").projectDir = new File("$it/$it-impl")
}

"anrs".with {
    include ":$it-api"; project(":$it-api").projectDir = new File("$it/$it-api")
    include ":$it-impl"; project(":$it-impl").projectDir = new File("$it/$it-impl")
    include ":$it-store"; project(":$it-store").projectDir = new File("$it/$it-store")
}

"macos".with {
    include ":$it-api"; project(":$it-api").projectDir = new File("$it/$it-api")
    include ":$it-impl"; project(":$it-impl").projectDir = new File("$it/$it-impl")
    include ":$it-store"; project(":$it-store").projectDir = new File("$it/$it-store")
}

"bandwidth".with {
    include ":$it-impl"; project(":$it-impl").projectDir = new File("$it/$it-impl")
    include ":$it-store"; project(":$it-store").projectDir = new File("$it/$it-store")
}

"anvil".with {
    include ":$it-compiler"; project(":$it-compiler").projectDir = new File("$it/$it-compiler")
    include ":$it-annotations"; project(":$it-annotations").projectDir = new File("$it/$it-annotations")
}

"di".with {
    include ":$it"; project(":$it").projectDir = new File("$it")
}

"statistics".with {
    include ":$it"; project(":$it").projectDir = new File("$it")
}

"app-store".with {
    include ":$it"; project(":$it").projectDir = new File("$it")
}

"browser-api".with {
    include ":$it"; project(":$it").projectDir = new File("$it")
}

"app-build-config".with {
    include ":$it-api"; project(":$it-api").projectDir = new File("$it/$it-api")
}

"common".with {
    include ":$it"; project(":$it").projectDir = new File("$it")
    include ":$it-ui"; project(":$it-ui").projectDir = new File("$it-ui")
    include ":$it-test"; project(":$it-test").projectDir = new File("$it-test")
}

"vpn".with {
    include ":$it"; project(":$it").projectDir = new File("$it")
    include ":$it-store"; project(":$it-store").projectDir = new File("$it-store")
    include ":$it-api"; project(":$it-api").projectDir = new File("$it-api")
    include ":$it-internal"; project(":$it-internal").projectDir = new File("$it-internal")
}

<<<<<<< HEAD
"autoconsent".with {
=======
"secure-storage".with {
    include ":$it-api"; project(":$it-api").projectDir = new File("$it/$it-api")
    include ":$it-impl"; project(":$it-impl").projectDir = new File("$it/$it-impl")
    include ":$it-store"; project(":$it-store").projectDir = new File("$it/$it-store")
}

"autofill".with {
    include ":$it-api"; project(":$it-api").projectDir = new File("$it/$it-api")
    include ":$it-impl"; project(":$it-impl").projectDir = new File("$it/$it-impl")
    include ":$it-store"; project(":$it-store").projectDir = new File("$it/$it-store")
}

"device-auth".with {
>>>>>>> 91c9a090
    include ":$it-api"; project(":$it-api").projectDir = new File("$it/$it-api")
    include ":$it-impl"; project(":$it-impl").projectDir = new File("$it/$it-impl")
}

rootProject.children.each { subproject ->

    if (subproject.name == "vpn") {
        subproject.buildFileName = "${subproject.name}-build.gradle"
    }
}


buildCache {

    def getFile = { dir, filename ->
        File file = new File("$dir$File.separator$filename")
        file?.exists() ? file : null
    }

    def getLocalProperties = { dir ->
        def file = getFile(dir, "local.properties")
        if (!file) {
            return null
        }

        Properties properties = new Properties()
        properties.load(file.newInputStream())
        return properties
    }

    local {
        def properties = getLocalProperties(rootDir)
        if (properties != null) {
            enabled = "true" == properties.getProperty("local.build.cache", "true")
        } else {
            enabled = true
        }
        // configure local build cache directory so that it is local to the project dir
        directory = new File(rootDir, 'build-cache')
        removeUnusedEntriesAfterDays = 7
    }
}<|MERGE_RESOLUTION|>--- conflicted
+++ resolved
@@ -94,9 +94,6 @@
     include ":$it-internal"; project(":$it-internal").projectDir = new File("$it-internal")
 }
 
-<<<<<<< HEAD
-"autoconsent".with {
-=======
 "secure-storage".with {
     include ":$it-api"; project(":$it-api").projectDir = new File("$it/$it-api")
     include ":$it-impl"; project(":$it-impl").projectDir = new File("$it/$it-impl")
@@ -110,7 +107,11 @@
 }
 
 "device-auth".with {
->>>>>>> 91c9a090
+    include ":$it-api"; project(":$it-api").projectDir = new File("$it/$it-api")
+    include ":$it-impl"; project(":$it-impl").projectDir = new File("$it/$it-impl")
+}
+
+"autoconsent".with {
     include ":$it-api"; project(":$it-api").projectDir = new File("$it/$it-api")
     include ":$it-impl"; project(":$it-impl").projectDir = new File("$it/$it-impl")
 }
