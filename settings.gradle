--- conflicted
+++ resolved
@@ -110,15 +110,6 @@
     include ":$it-impl"; project(":$it-impl").projectDir = new File("$it/$it-impl")
 }
 
-<<<<<<< HEAD
-"autofill".with {
-    include ":$it-api"; project(":$it-api").projectDir = new File("modules/$it/$it-api")
-    include ":$it-impl"; project(":$it-impl").projectDir = new File("modules/$it/$it-impl")
-    include ":$it-store"; project(":$it-store").projectDir = new File("modules/$it/$it-store")
-}
-
-=======
->>>>>>> 765b709e
 rootProject.children.each { subproject ->
 
     if (subproject.name == "vpn") {
