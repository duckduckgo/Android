plugins {
    id("de.fayard.refreshVersions") version "0.10.1"
}

<<<<<<< HEAD
RefreshVersionsSetup.bootstrap(settings)

include ':vpn-store'
include ':vpn-main'
=======
>>>>>>> d02e65ff
include ':di'
include ':vpn'
include ':app'
include ':statistics'
include ':common'
include ':common-ui'
include ':app-store'

rootProject.children.each { subproject ->

    if (subproject.name == "vpn") {
        subproject.buildFileName = "${subproject.name}-build.gradle"
    }
}<|MERGE_RESOLUTION|>--- conflicted
+++ resolved
@@ -2,13 +2,8 @@
     id("de.fayard.refreshVersions") version "0.10.1"
 }
 
-<<<<<<< HEAD
-RefreshVersionsSetup.bootstrap(settings)
-
 include ':vpn-store'
 include ':vpn-main'
-=======
->>>>>>> d02e65ff
 include ':di'
 include ':vpn'
 include ':app'
