--- conflicted
+++ resolved
@@ -1,4 +1,3 @@
-include ':app-store'
 import de.fayard.refreshVersions.RefreshVersionsSetup
 
 buildscript {
@@ -15,7 +14,6 @@
 include ':app'
 include ':statistics'
 include ':common'
-<<<<<<< HEAD
 include ':common-ui'
 
 rootProject.children.each { subproject ->
@@ -23,7 +21,4 @@
     if (subproject.name == "vpn") {
         subproject.buildFileName = "${subproject.name}-build.gradle"
     }
-}
-=======
-include ':common-ui'
->>>>>>> b735b158
+}