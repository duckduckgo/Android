plugins {
    id("de.fayard.refreshVersions") version "0.40.2"
}

<<<<<<< HEAD
include ':app'

"feature-toggles".with {
    include ":$it-api"; project(":$it-api").projectDir = new File("$it/$it-api")
    include ":$it-impl"; project(":$it-impl").projectDir = new File("$it/$it-impl")
}

"privacy-config".with {
    include ":$it-api"; project(":$it-api").projectDir = new File("$it/$it-api")
    include ":$it-impl"; project(":$it-impl").projectDir = new File("$it/$it-impl")
    include ":$it-store"; project(":$it-store").projectDir = new File("$it/$it-store")
}

"remote-messaging".with {
    include ":$it-api"; project(":$it-api").projectDir = new File("$it/$it-api")
    include ":$it-impl"; project(":$it-impl").projectDir = new File("$it/$it-impl")
    include ":$it-store"; project(":$it-store").projectDir = new File("$it/$it-store")
}

"privacy-dashboard".with {
    include ":$it-api"; project(":$it-api").projectDir = new File("$it/$it-api")
    include ":$it-impl"; project(":$it-impl").projectDir = new File("$it/$it-impl")
}

"voice-search".with {
    include ":$it-api"; project(":$it-api").projectDir = new File("$it/$it-api")
    include ":$it-impl"; project(":$it-impl").projectDir = new File("$it/$it-impl")
    include ":$it-store"; project(":$it-store").projectDir = new File("$it/$it-store")
}

"downloads".with {
    include ":$it-api"; project(":$it-api").projectDir = new File("$it/$it-api")
    include ":$it-impl"; project(":$it-impl").projectDir = new File("$it/$it-impl")
    include ":$it-store"; project(":$it-store").projectDir = new File("$it/$it-store")
}

"traces".with {
    include ":$it-api"; project(":$it-api").projectDir = new File("$it/$it-api")
    include ":$it-impl"; project(":$it-impl").projectDir = new File("$it/$it-impl")
}

"anrs".with {
    include ":$it-api"; project(":$it-api").projectDir = new File("$it/$it-api")
    include ":$it-impl"; project(":$it-impl").projectDir = new File("$it/$it-impl")
    include ":$it-store"; project(":$it-store").projectDir = new File("$it/$it-store")
}

"macos".with {
    include ":$it-api"; project(":$it-api").projectDir = new File("$it/$it-api")
    include ":$it-impl"; project(":$it-impl").projectDir = new File("$it/$it-impl")
    include ":$it-store"; project(":$it-store").projectDir = new File("$it/$it-store")
}

"bandwidth".with {
    include ":$it-impl"; project(":$it-impl").projectDir = new File("$it/$it-impl")
    include ":$it-store"; project(":$it-store").projectDir = new File("$it/$it-store")
}

"anvil".with {
    include ":$it-compiler"; project(":$it-compiler").projectDir = new File("$it/$it-compiler")
    include ":$it-annotations"; project(":$it-annotations").projectDir = new File("$it/$it-annotations")
}

"di".with {
    include ":$it"; project(":$it").projectDir = new File("$it")
}

"statistics".with {
    include ":$it"; project(":$it").projectDir = new File("$it")
}

"app-store".with {
    include ":$it"; project(":$it").projectDir = new File("$it")
}

"browser-api".with {
    include ":$it"; project(":$it").projectDir = new File("$it")
}

"app-build-config".with {
    include ":$it-api"; project(":$it-api").projectDir = new File("$it/$it-api")
}

"common".with {
    include ":$it"; project(":$it").projectDir = new File("$it")
    include ":$it-ui"; project(":$it-ui").projectDir = new File("$it-ui")
    include ":$it-test"; project(":$it-test").projectDir = new File("$it-test")
}

"vpn".with {
    include ":$it"; project(":$it").projectDir = new File("$it")
    include ":$it-store"; project(":$it-store").projectDir = new File("$it-store")
    include ":$it-api"; project(":$it-api").projectDir = new File("$it-api")
    include ":$it-internal"; project(":$it-internal").projectDir = new File("$it-internal")
}

"secure-storage".with {
    include ":$it-api"; project(":$it-api").projectDir = new File("$it/$it-api")
    include ":$it-impl"; project(":$it-impl").projectDir = new File("$it/$it-impl")
    include ":$it-store"; project(":$it-store").projectDir = new File("$it/$it-store")
}

"autofill".with {
    include ":$it-api"; project(":$it-api").projectDir = new File("$it/$it-api")
    include ":$it-impl"; project(":$it-impl").projectDir = new File("$it/$it-impl")
    include ":$it-store"; project(":$it-store").projectDir = new File("$it/$it-store")
}

"device-auth".with {
    include ":$it-api"; project(":$it-api").projectDir = new File("$it/$it-api")
    include ":$it-impl"; project(":$it-impl").projectDir = new File("$it/$it-impl")
=======
rootDir.eachFile(groovy.io.FileType.DIRECTORIES) { File parent ->

    String[] ignoreFolders = ["buildSrc", "fastlane", "submodules", "node_modules", "gradle", "build"]
    if (!parent.name.startsWith(".") && !ignoreFolders.contains(parent.name)) {
        Boolean shouldAddProject = false
        parent.eachFile {
            if (it.name.contains("build.gradle")) {
                shouldAddProject = true
                return
            }
        }
        if (shouldAddProject) {
            include ":${parent.name}"
        } else {
            parent.eachFile(groovy.io.FileType.DIRECTORIES) { child -> // We only one level deep
                Boolean shouldAddSubProject = false
                child.eachFile {
                    if (it.name.contains("build.gradle")) {
                        shouldAddSubProject = true
                        return
                    }
                }
                if (shouldAddSubProject) {
                    include ":${child.name}"; project(":${child.name}").projectDir = new File("${parent.name}/${child.name}")
                }
            }
        }
    }
>>>>>>> 14095a86
}

rootProject.children.each { subproject ->

    if (subproject.name == "vpn") {
        subproject.buildFileName = "${subproject.name}-build.gradle"
    }
}


buildCache {

    def getFile = { dir, filename ->
        File file = new File("$dir$File.separator$filename")
        file?.exists() ? file : null
    }

    def getLocalProperties = { dir ->
        def file = getFile(dir, "local.properties")
        if (!file) {
            return null
        }

        Properties properties = new Properties()
        properties.load(file.newInputStream())
        return properties
    }

    local {
        def properties = getLocalProperties(rootDir)
        if (properties != null) {
            enabled = "true" == properties.getProperty("local.build.cache", "true")
        } else {
            enabled = true
        }
        // configure local build cache directory so that it is local to the project dir
        directory = new File(rootDir, 'build-cache')
        removeUnusedEntriesAfterDays = 7
    }
}<|MERGE_RESOLUTION|>--- conflicted
+++ resolved
@@ -2,119 +2,6 @@
     id("de.fayard.refreshVersions") version "0.40.2"
 }
 
-<<<<<<< HEAD
-include ':app'
-
-"feature-toggles".with {
-    include ":$it-api"; project(":$it-api").projectDir = new File("$it/$it-api")
-    include ":$it-impl"; project(":$it-impl").projectDir = new File("$it/$it-impl")
-}
-
-"privacy-config".with {
-    include ":$it-api"; project(":$it-api").projectDir = new File("$it/$it-api")
-    include ":$it-impl"; project(":$it-impl").projectDir = new File("$it/$it-impl")
-    include ":$it-store"; project(":$it-store").projectDir = new File("$it/$it-store")
-}
-
-"remote-messaging".with {
-    include ":$it-api"; project(":$it-api").projectDir = new File("$it/$it-api")
-    include ":$it-impl"; project(":$it-impl").projectDir = new File("$it/$it-impl")
-    include ":$it-store"; project(":$it-store").projectDir = new File("$it/$it-store")
-}
-
-"privacy-dashboard".with {
-    include ":$it-api"; project(":$it-api").projectDir = new File("$it/$it-api")
-    include ":$it-impl"; project(":$it-impl").projectDir = new File("$it/$it-impl")
-}
-
-"voice-search".with {
-    include ":$it-api"; project(":$it-api").projectDir = new File("$it/$it-api")
-    include ":$it-impl"; project(":$it-impl").projectDir = new File("$it/$it-impl")
-    include ":$it-store"; project(":$it-store").projectDir = new File("$it/$it-store")
-}
-
-"downloads".with {
-    include ":$it-api"; project(":$it-api").projectDir = new File("$it/$it-api")
-    include ":$it-impl"; project(":$it-impl").projectDir = new File("$it/$it-impl")
-    include ":$it-store"; project(":$it-store").projectDir = new File("$it/$it-store")
-}
-
-"traces".with {
-    include ":$it-api"; project(":$it-api").projectDir = new File("$it/$it-api")
-    include ":$it-impl"; project(":$it-impl").projectDir = new File("$it/$it-impl")
-}
-
-"anrs".with {
-    include ":$it-api"; project(":$it-api").projectDir = new File("$it/$it-api")
-    include ":$it-impl"; project(":$it-impl").projectDir = new File("$it/$it-impl")
-    include ":$it-store"; project(":$it-store").projectDir = new File("$it/$it-store")
-}
-
-"macos".with {
-    include ":$it-api"; project(":$it-api").projectDir = new File("$it/$it-api")
-    include ":$it-impl"; project(":$it-impl").projectDir = new File("$it/$it-impl")
-    include ":$it-store"; project(":$it-store").projectDir = new File("$it/$it-store")
-}
-
-"bandwidth".with {
-    include ":$it-impl"; project(":$it-impl").projectDir = new File("$it/$it-impl")
-    include ":$it-store"; project(":$it-store").projectDir = new File("$it/$it-store")
-}
-
-"anvil".with {
-    include ":$it-compiler"; project(":$it-compiler").projectDir = new File("$it/$it-compiler")
-    include ":$it-annotations"; project(":$it-annotations").projectDir = new File("$it/$it-annotations")
-}
-
-"di".with {
-    include ":$it"; project(":$it").projectDir = new File("$it")
-}
-
-"statistics".with {
-    include ":$it"; project(":$it").projectDir = new File("$it")
-}
-
-"app-store".with {
-    include ":$it"; project(":$it").projectDir = new File("$it")
-}
-
-"browser-api".with {
-    include ":$it"; project(":$it").projectDir = new File("$it")
-}
-
-"app-build-config".with {
-    include ":$it-api"; project(":$it-api").projectDir = new File("$it/$it-api")
-}
-
-"common".with {
-    include ":$it"; project(":$it").projectDir = new File("$it")
-    include ":$it-ui"; project(":$it-ui").projectDir = new File("$it-ui")
-    include ":$it-test"; project(":$it-test").projectDir = new File("$it-test")
-}
-
-"vpn".with {
-    include ":$it"; project(":$it").projectDir = new File("$it")
-    include ":$it-store"; project(":$it-store").projectDir = new File("$it-store")
-    include ":$it-api"; project(":$it-api").projectDir = new File("$it-api")
-    include ":$it-internal"; project(":$it-internal").projectDir = new File("$it-internal")
-}
-
-"secure-storage".with {
-    include ":$it-api"; project(":$it-api").projectDir = new File("$it/$it-api")
-    include ":$it-impl"; project(":$it-impl").projectDir = new File("$it/$it-impl")
-    include ":$it-store"; project(":$it-store").projectDir = new File("$it/$it-store")
-}
-
-"autofill".with {
-    include ":$it-api"; project(":$it-api").projectDir = new File("$it/$it-api")
-    include ":$it-impl"; project(":$it-impl").projectDir = new File("$it/$it-impl")
-    include ":$it-store"; project(":$it-store").projectDir = new File("$it/$it-store")
-}
-
-"device-auth".with {
-    include ":$it-api"; project(":$it-api").projectDir = new File("$it/$it-api")
-    include ":$it-impl"; project(":$it-impl").projectDir = new File("$it/$it-impl")
-=======
 rootDir.eachFile(groovy.io.FileType.DIRECTORIES) { File parent ->
 
     String[] ignoreFolders = ["buildSrc", "fastlane", "submodules", "node_modules", "gradle", "build"]
@@ -143,7 +30,6 @@
             }
         }
     }
->>>>>>> 14095a86
 }
 
 rootProject.children.each { subproject ->
