--- conflicted
+++ resolved
@@ -2,26 +2,18 @@
     id("de.fayard.refreshVersions") version "0.11.0"
 }
 
+include ':vpn'
 include ':vpn-store'
 include ':vpn-main'
 include ':vpn-api'
 include ':vpn-internal'
 include ':di'
-include ':vpn'
 include ':app'
 include ':statistics'
 include ':common'
 include ':common-ui'
-<<<<<<< HEAD
 include ':app-store'
 
-rootProject.children.each { subproject ->
-
-    if (subproject.name == "vpn") {
-        subproject.buildFileName = "${subproject.name}-build.gradle"
-    }
-}
-=======
 include ':feature-toggles-api'
 include ':feature-toggles-impl'
 include ':privacy-config-api'
@@ -33,4 +25,10 @@
 project(':privacy-config-api').projectDir = new File('privacy-config/privacy-config-api')
 project(':privacy-config-impl').projectDir = new File('privacy-config/privacy-config-impl')
 project(':privacy-config-store').projectDir = new File('privacy-config/privacy-config-store')
->>>>>>> c75e68da
+
+rootProject.children.each { subproject ->
+
+    if (subproject.name == "vpn") {
+        subproject.buildFileName = "${subproject.name}-build.gradle"
+    }
+}