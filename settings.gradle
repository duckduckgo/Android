--- conflicted
+++ resolved
@@ -23,14 +23,12 @@
 include ':privacy-config-impl'
 include ':privacy-config-store'
 
-<<<<<<< HEAD
+include ':traces-api'
+include ':traces-impl'
+
 include ':remote-messaging-api'
 include ':remote-messaging-impl'
 include ':remote-messaging-store'
-=======
-include ':traces-api'
-include ':traces-impl'
->>>>>>> 6ab59771
 
 include ':common-test'
 
@@ -83,7 +81,4 @@
         directory = new File(rootDir, 'build-cache')
         removeUnusedEntriesAfterDays = 7
     }
-}
-include ':remote-messaging-impl'
-include ':remote-messaging-store'
-include ':remote-messaging-api'+}