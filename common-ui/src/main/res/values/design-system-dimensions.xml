--- conflicted
+++ resolved
@@ -99,8 +99,4 @@
     <!-- Card -->
     <dimen name="daxBubbleDialogDistanceFromEdge">22dp</dimen>
     <dimen name="daxBubbleDialogEdge">9dp</dimen>
-<<<<<<< HEAD
-
-=======
->>>>>>> ae9ebed1
 </resources>