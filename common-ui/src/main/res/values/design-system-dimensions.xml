<!--
  ~ Copyright (c) 2021 DuckDuckGo
  ~
  ~ Licensed under the Apache License, Version 2.0 (the "License");
  ~ you may not use this file except in compliance with the License.
  ~ You may obtain a copy of the License at
  ~
  ~     http://www.apache.org/licenses/LICENSE-2.0
  ~
  ~ Unless required by applicable law or agreed to in writing, software
  ~ distributed under the License is distributed on an "AS IS" BASIS,
  ~ WITHOUT WARRANTIES OR CONDITIONS OF ANY KIND, either express or implied.
  ~ See the License for the specific language governing permissions and
  ~ limitations under the License.
  -->

<resources>

    <!-- Theme defaults -->
    <dimen name="keyline_empty">0dp</dimen>
    <dimen name="keyline_0">2dp</dimen>
    <dimen name="keyline_1">4dp</dimen>
    <dimen name="keyline_2">8dp</dimen>
    <dimen name="keyline_3">12dp</dimen>
    <dimen name="keyline_4">16dp</dimen>
    <dimen name="keyline_5">24dp</dimen>
    <dimen name="keyline_6">48dp</dimen>

    <!-- Shape radius -->
    <dimen name="smallShapeCornerRadius">8dp</dimen>
    <dimen name="mediumShapeCornerRadius">12dp</dimen>
    <dimen name="largeShapeCornerRadius">16dp</dimen>

    <!-- App Components -->

    <!-- Toolbar -->
    <dimen name="toolbarIconSize">24dp</dimen>
    <dimen name="toolbarIconContainerSize">48dp</dimen>
    <dimen name="toolbarOverflowPadding">10dp</dimen>

    <!-- Buttons -->
    <dimen name="legacyButtonSmallHeight">36dp</dimen>
    <dimen name="buttonLargeHeight">60dp</dimen>
    <dimen name="buttonSmallHeight">48dp</dimen>
    <dimen name="buttonSmallSidePadding">16dp</dimen>
    <dimen name="buttonLargeSidePadding">24dp</dimen>
    <dimen name="buttonSmallTopPadding">8dp</dimen>
    <dimen name="buttonLargeTopPadding">14dp</dimen>

    <!-- List Items -->
    <dimen name="listItemImageContainerSize">40dp</dimen>
    <dimen name="listItemImageSize">24dp</dimen>
    <dimen name="listItemEndPadding">10dp</dimen>
    <dimen name="oneLineItemHeight">48dp</dimen>
    <dimen name="twoLineItemHeight">72dp</dimen>
    <dimen name="twoLineItemVerticalPadding">16dp</dimen>
    <dimen name="sectionHeaderListItemImageSize">24dp</dimen>
    <dimen name="sectionHeaderListItemHeight">48dp</dimen>
    <dimen name="sectionHeaderListItemImagePadding">10dp</dimen>

    <!-- PopupMenu -->
    <dimen name="popupMenuWidth">280dp</dimen>
    <dimen name="popupMenuNavigationItemHeight">24dp</dimen>
    <dimen name="popupMenuItemHeight">48dp</dimen>
    <dimen name="popupMenuNavigationItemSize">40dp</dimen>

    <!-- Dialogs -->
    <dimen name="dialogButtonHeight">40dp</dimen>
    <dimen name="dialogImageSize">40dp</dimen>
    <dimen name="dialogBorderRadius">12dp</dimen>

    <!-- Bottom Sheet -->
    <dimen name="actionBottomSheetVerticalPadding">8dp</dimen>
    <dimen name="bottomSheetTitleVerticalPadding">14dp</dimen>
    <dimen name="promoBottomSheetPadding">24dp</dimen>
    <dimen name="promoBottomSheetImageWidth">48dp</dimen>

    <!-- Dividers -->
    <dimen name="horizontalDividerHeight">1dp</dimen>
    <dimen name="horizontalDividerSidePadding">@dimen/keyline_4</dimen>
    <dimen name="horizontalDividerTopPadding">@dimen/keyline_4</dimen>
    <dimen name="horizontalDividerBottomPadding">@dimen/keyline_4</dimen>
    <dimen name="verticalDividerWidth">1dp</dimen>
    <dimen name="verticalDividerSidePadding">@dimen/keyline_4</dimen>

    <!-- Slider -->
    <dimen name="sliderTrackHeight">6dp</dimen>

    <!-- InfoPanel -->
    <dimen name="infoPanelIconSize">16dp</dimen>

    <!-- Dax Dialog  -->
    <dimen name="daxDialogContentPaddingTop">20dp</dimen>
    <dimen name="daxDialogContentPaddingBottom">20dp</dimen>
    <dimen name="daxDialogContentPaddingStart">@dimen/keyline_5</dimen>
    <dimen name="daxDialogContentPaddingEnd">@dimen/keyline_5</dimen>
    <dimen name="daxDialogButtonSpacing">14dp</dimen>

    <!-- Card -->
    <dimen name="daxBubbleDialogDistanceFromEdge">22dp</dimen>
    <dimen name="daxBubbleDialogEdge">9dp</dimen>
<<<<<<< HEAD
=======

>>>>>>> b20a7ca8
</resources><|MERGE_RESOLUTION|>--- conflicted
+++ resolved
@@ -99,8 +99,5 @@
     <!-- Card -->
     <dimen name="daxBubbleDialogDistanceFromEdge">22dp</dimen>
     <dimen name="daxBubbleDialogEdge">9dp</dimen>
-<<<<<<< HEAD
-=======
 
->>>>>>> b20a7ca8
 </resources>