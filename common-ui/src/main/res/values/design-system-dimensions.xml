--- conflicted
+++ resolved
@@ -86,16 +86,14 @@
     <!-- InfoPanel -->
     <dimen name="infoPanelIconSize">16dp</dimen>
 
-<<<<<<< HEAD
     <!-- Dax Dialog  -->
     <dimen name="daxDialogContentPaddingTop">20dp</dimen>
     <dimen name="daxDialogContentPaddingBottom">20dp</dimen>
     <dimen name="daxDialogContentPaddingStart">@dimen/keyline_5</dimen>
     <dimen name="daxDialogContentPaddingEnd">@dimen/keyline_5</dimen>
     <dimen name="daxDialogButtonSpacing">14dp</dimen>
-=======
+
     <!-- Card -->
     <dimen name="daxBubbleDialogDistanceFromEdge">40dp</dimen>
     <dimen name="daxBubbleDialogEdge">9dp</dimen>
->>>>>>> 98285bfd
 </resources>