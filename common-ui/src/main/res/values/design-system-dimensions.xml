<!--
  ~ Copyright (c) 2021 DuckDuckGo
  ~
  ~ Licensed under the Apache License, Version 2.0 (the "License");
  ~ you may not use this file except in compliance with the License.
  ~ You may obtain a copy of the License at
  ~
  ~     http://www.apache.org/licenses/LICENSE-2.0
  ~
  ~ Unless required by applicable law or agreed to in writing, software
  ~ distributed under the License is distributed on an "AS IS" BASIS,
  ~ WITHOUT WARRANTIES OR CONDITIONS OF ANY KIND, either express or implied.
  ~ See the License for the specific language governing permissions and
  ~ limitations under the License.
  -->

<resources>

    <!-- Theme defaults -->
    <dimen name="keyline_empty">0dp</dimen>
    <dimen name="keyline_0">2dp</dimen>
    <dimen name="keyline_1">4dp</dimen>
    <dimen name="keyline_2">8dp</dimen>
    <dimen name="keyline_3">12dp</dimen>
    <dimen name="keyline_4">16dp</dimen>
    <dimen name="keyline_5">24dp</dimen>
    <dimen name="keyline_6">48dp</dimen>

    <!-- Shape radius -->
    <dimen name="smallShapeCornerRadius">8dp</dimen>
    <dimen name="mediumShapeCornerRadius">12dp</dimen>
    <dimen name="largeShapeCornerRadius">16dp</dimen>

    <!-- App Components -->

    <!-- Toolbar -->
    <dimen name="toolbarIconSize">24dp</dimen>
    <dimen name="toolbarIconContainerSize">48dp</dimen>
    <dimen name="toolbarOverflowPadding">10dp</dimen>

    <!-- Buttons -->
    <dimen name="legacyButtonSmallHeight">36dp</dimen>
    <dimen name="buttonLargeHeight">60dp</dimen>
    <dimen name="buttonSmallHeight">48dp</dimen>
    <dimen name="buttonSmallSidePadding">16dp</dimen>
    <dimen name="buttonLargeSidePadding">24dp</dimen>
    <dimen name="buttonSmallTopPadding">8dp</dimen>
    <dimen name="buttonLargeTopPadding">14dp</dimen>

    <!-- List Items -->
    <dimen name="listItemImageContainerSize">40dp</dimen>
    <dimen name="listItemImageSize">24dp</dimen>
    <dimen name="listItemEndPadding">10dp</dimen>
    <dimen name="oneLineItemHeight">48dp</dimen>
    <dimen name="twoLineItemHeight">72dp</dimen>
    <dimen name="twoLineItemVerticalPadding">16dp</dimen>
    <dimen name="sectionHeaderListItemImageSize">24dp</dimen>
    <dimen name="sectionHeaderListItemHeight">48dp</dimen>
    <dimen name="sectionHeaderListItemImagePadding">10dp</dimen>

    <!-- PopupMenu -->
    <dimen name="popupMenuWidth">280dp</dimen>
    <dimen name="popupMenuNavigationItemHeight">24dp</dimen>
    <dimen name="popupMenuItemHeight">48dp</dimen>
    <dimen name="popupMenuNavigationItemSize">40dp</dimen>

    <!-- Dialogs -->
    <dimen name="dialogButtonHeight">40dp</dimen>
    <dimen name="dialogImageSize">40dp</dimen>
    <dimen name="dialogBorderRadius">12dp</dimen>

    <!-- Bottom Sheet -->
    <dimen name="actionBottomSheetVerticalPadding">8dp</dimen>
    <dimen name="bottomSheetTitleVerticalPadding">14dp</dimen>
    <dimen name="promoBottomSheetPadding">24dp</dimen>
    <dimen name="promoBottomSheetImageWidth">48dp</dimen>

    <!-- Dividers -->
    <dimen name="horizontalDividerHeight">1dp</dimen>
    <dimen name="horizontalDividerSidePadding">@dimen/keyline_4</dimen>
    <dimen name="horizontalDividerTopPadding">@dimen/keyline_4</dimen>
    <dimen name="horizontalDividerBottomPadding">@dimen/keyline_4</dimen>
    <dimen name="verticalDividerWidth">1dp</dimen>
    <dimen name="verticalDividerSidePadding">@dimen/keyline_4</dimen>

    <!-- Slider -->
    <dimen name="sliderTrackHeight">6dp</dimen>

    <!-- InfoPanel -->
    <dimen name="infoPanelIconSize">16dp</dimen>

<<<<<<< HEAD
    <!-- Dax Dialog  -->
    <dimen name="daxDialogContentPaddingTop">20dp</dimen>
    <dimen name="daxDialogContentPaddingBottom">20dp</dimen>
    <dimen name="daxDialogContentPaddingStart">@dimen/keyline_5</dimen>
    <dimen name="daxDialogContentPaddingEnd">@dimen/keyline_5</dimen>
    <dimen name="daxDialogButtonSpacing">14dp</dimen>

    <!-- Card -->
    <dimen name="daxBubbleDialogDistanceFromEdge">22dp</dimen>
=======
    <!-- Card -->
    <dimen name="daxBubbleDialogDistanceFromEdge">40dp</dimen>
>>>>>>> 39d67ca3
    <dimen name="daxBubbleDialogEdge">9dp</dimen>
</resources><|MERGE_RESOLUTION|>--- conflicted
+++ resolved
@@ -89,7 +89,6 @@
     <!-- InfoPanel -->
     <dimen name="infoPanelIconSize">16dp</dimen>
 
-<<<<<<< HEAD
     <!-- Dax Dialog  -->
     <dimen name="daxDialogContentPaddingTop">20dp</dimen>
     <dimen name="daxDialogContentPaddingBottom">20dp</dimen>
@@ -99,9 +98,5 @@
 
     <!-- Card -->
     <dimen name="daxBubbleDialogDistanceFromEdge">22dp</dimen>
-=======
-    <!-- Card -->
-    <dimen name="daxBubbleDialogDistanceFromEdge">40dp</dimen>
->>>>>>> 39d67ca3
     <dimen name="daxBubbleDialogEdge">9dp</dimen>
 </resources>