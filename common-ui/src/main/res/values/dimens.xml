--- conflicted
+++ resolved
@@ -37,18 +37,6 @@
     <dimen name="changeAppIconSize">75dp</dimen>
     <dimen name="homeTabDdgLogoTopMargin">100dp</dimen>
 
-<<<<<<< HEAD
-
-    <!-- Theme defaults -->
-    <dimen name="keyline_0">2dp</dimen>
-    <dimen name="keyline_1">4dp</dimen>
-    <dimen name="keyline_2">8dp</dimen>
-    <dimen name="keyline_4">16dp</dimen>
-    <dimen name="keyline_5">24dp</dimen>
-
-    <dimen name="component_label_horizontal_margin">@dimen/keyline_4</dimen>
-    <dimen name="elevation_default_top_app_bar">4dp</dimen>
-=======
     <dimen name="savedSiteGridItemFavicon">56dp</dimen>
     <dimen name="savedSiteGridItemCornerRadiusFavicon">10dp</dimen>
     <dimen name="searchWidgetFavoritesSideMargin">6dp</dimen>
@@ -60,6 +48,15 @@
     <dimen name="searchWidgetFavoritesTopMargin">16dp</dimen>
     <dimen name="searchWidgetFavoritesVerticalSpacing">20dp</dimen>
     <dimen name="searchWidgetFavoritesHorizontalSpacing">4dp</dimen>
->>>>>>> 468b119c
+
+    <!-- Theme defaults -->
+    <dimen name="keyline_0">2dp</dimen>
+    <dimen name="keyline_1">4dp</dimen>
+    <dimen name="keyline_2">8dp</dimen>
+    <dimen name="keyline_4">16dp</dimen>
+    <dimen name="keyline_5">24dp</dimen>
+
+    <dimen name="component_label_horizontal_margin">@dimen/keyline_4</dimen>
+    <dimen name="elevation_default_top_app_bar">4dp</dimen>
 
 </resources>