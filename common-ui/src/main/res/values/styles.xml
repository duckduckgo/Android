<!--
  ~ Copyright (c) 2018 DuckDuckGo
  ~
  ~ Licensed under the Apache License, Version 2.0 (the "License");
  ~ you may not use this file except in compliance with the License.
  ~ You may obtain a copy of the License at
  ~
  ~     http://www.apache.org/licenses/LICENSE-2.0
  ~
  ~ Unless required by applicable law or agreed to in writing, software
  ~ distributed under the License is distributed on an "AS IS" BASIS,
  ~ WITHOUT WARRANTIES OR CONDITIONS OF ANY KIND, either express or implied.
  ~ See the License for the specific language governing permissions and
  ~ limitations under the License.
  -->

<resources xmlns:tools="http://schemas.android.com/tools">

    <style name="DashboardHeader">
        <item name="android:fontFamily">sans-serif</item>
        <item name="android:letterSpacing">0.14</item>
        <item name="android:textColor">@color/grayishTwo</item>
        <item name="android:textSize">12sp</item>
        <item name="android:textStyle">bold</item>
    </style>

    <style name="DashboardEntryText">
        <item name="android:layout_width">wrap_content</item>
        <item name="android:layout_height">wrap_content</item>
        <item name="android:fontFamily">sans-serif-medium</item>
        <item name="android:paddingBottom">15dp</item>
        <item name="android:paddingTop">15dp</item>
        <item name="android:paddingEnd">22dp</item>
        <item name="android:textColor">@color/almostBlackDark</item>
        <item name="android:textIsSelectable">false</item>
        <item name="android:textSize">14sp</item>
        <item name="android:textStyle">normal</item>
        <item name="android:clickable">false</item>
    </style>

    <style name="DashboardEntryIcon">
        <item name="android:layout_width">66dp</item>
        <item name="android:layout_height">wrap_content</item>
        <item name="android:layout_gravity">center</item>
        <item name="android:clickable">false</item>
        <item name="android:importantForAccessibility">no</item>
    </style>

    <style name="ScorecardText">
        <item name="android:textSize">14sp</item>
        <item name="android:fontFamily">sans-serif-medium</item>
        <item name="android:textStyle">normal</item>
        <item name="android:textColor">@color/almostBlackDark</item>
        <item name="android:paddingBottom">12dp</item>
        <item name="android:selectable">true</item>
        <item name="android:paddingTop">12dp</item>
        <item name="android:paddingEnd">20dp</item>
        <item name="android:paddingStart">20dp</item>
    </style>

    <style name="ScorecardSpecialText">
        <item name="android:textSize">14sp</item>
        <item name="android:fontFamily">sans-serif-medium</item>
        <item name="android:textStyle">normal</item>
        <item name="android:textColor">@color/midGreen</item>
        <item name="android:paddingBottom">12dp</item>
        <item name="android:paddingTop">12dp</item>
        <item name="android:paddingEnd">20dp</item>
        <item name="android:paddingStart">20dp</item>
    </style>

    <style name="SettingsItem">
        <item name="android:layout_width">match_parent</item>
        <item name="android:layout_height">wrap_content</item>
        <item name="android:paddingTop">14dp</item>
        <item name="android:paddingStart">@dimen/settingsItemHorizontalPadding</item>
        <item name="android:paddingEnd">@dimen/settingsItemHorizontalPadding</item>
        <item name="android:paddingBottom">14dp</item>
        <item name="android:fontFamily">sans-serif</item>
        <item name="android:textColor">@color/settings_title_color_selector</item>
        <item name="android:textSize">17sp</item>
        <item name="android:textStyle">normal</item>
        <item name="android:selectable">false</item>
    </style>

    <style name="SettingsItemClickable" parent="SettingsItem">
        <item name="android:background">?attr/selectableItemBackground</item>
    </style>

    <style name="SettingsMinorText">
        <item name="android:layout_width">wrap_content</item>
        <item name="android:layout_height">wrap_content</item>
        <item name="android:layout_marginTop">-11dp</item>
        <item name="android:paddingStart">@dimen/settingsItemHorizontalPadding</item>
        <item name="android:paddingEnd">@dimen/settingsItemHorizontalPadding</item>
        <item name="android:fontFamily">sans-serif</item>
        <item name="android:textColor">@color/settings_subtitle_color_selector</item>
        <item name="android:textSize">14sp</item>
        <item name="android:textStyle">normal</item>
    </style>

    <style name="SettingsSwitch">
        <item name="android:layout_width">match_parent</item>
        <item name="android:layout_height">wrap_content</item>
        <item name="android:paddingTop">10dp</item>
        <item name="android:paddingStart">@dimen/settingsItemHorizontalPadding</item>
        <item name="android:paddingEnd">@dimen/settingsItemHorizontalPadding</item>
        <item name="android:paddingBottom">10dp</item>
        <item name="android:fontFamily">sans-serif</item>
        <item name="android:textColor">?attr/settingsItemTextColor</item>
        <item name="android:textSize">17sp</item>
        <item name="android:textStyle">normal</item>
        <item name="android:selectable">false</item>
        <item name="android:gravity">start</item>
    </style>

    <style name="SectionDivider">
        <item name="android:paddingTop">24dp</item>
        <item name="android:paddingBottom">24dp</item>
    </style>

    <style name="BrowserIconMenuItem">
        <item name="android:paddingTop">6dp</item>
        <item name="android:paddingBottom">6dp</item>
        <item name="android:background">?selectableItemBackground</item>
        <item name="android:tint">?attr/browserIconColorSelector</item>
    </style>

    <style name="BrowserTextMenuItem">
        <item name="android:paddingEnd">24dp</item>
        <item name="android:paddingStart">24dp</item>
        <item name="android:paddingTop">14dp</item>
        <item name="android:paddingBottom">14dp</item>
        <item name="android:textSize">16sp</item>
        <item name="android:fontFamily">sans-serif</item>
        <item name="android:textStyle">normal</item>
        <item name="android:layout_width">match_parent</item>
        <item name="android:layout_height">wrap_content</item>
        <item name="android:textColor">@color/browser_menu_text</item>
        <item name="android:background">?attr/selectableItemBackground</item>
    </style>

    <style name="BrowserCheckBoxMenuItem">
        <item name="android:paddingEnd">24dp</item>
        <item name="android:paddingStart">24dp</item>
        <item name="android:paddingTop">14dp</item>
        <item name="android:paddingBottom">14dp</item>
        <item name="android:textSize">16sp</item>
        <item name="android:fontFamily">sans-serif</item>
        <item name="android:textStyle">normal</item>
        <item name="android:layout_width">match_parent</item>
        <item name="android:layout_height">wrap_content</item>
        <item name="android:textColor">@color/browser_menu_text</item>
        <item name="android:background">?attr/selectableItemBackground</item>
    </style>

    <style name="OnboardingButtonCircleCta" parent="Widget.AppCompat.Button.Borderless">
        <item name="layout_constraintWidth_max">400dp</item>
        <item name="layout_constraintWidth_percent">0.8</item>
        <item name="android:background">@drawable/onboarding_cta_button_circle_bg</item>
        <item name="android:textAllCaps">false</item>
    </style>

    <style name="OnboardingButtonPrimaryRoundedCta" parent="Widget.AppCompat.Button.Borderless">
        <item name="android:layout_marginBottom">20dp</item>
        <item name="android:textSize">15sp</item>
        <item name="android:textColor">@color/white</item>
        <item name="layout_constraintWidth_max">400dp</item>
        <item name="layout_constraintWidth_percent">0.8</item>
        <item name="android:background">@drawable/onboarding_primary_cta_button_rounded_bg</item>
        <item name="android:textAllCaps">false</item>
    </style>

    <style name="DeviceShieldOnboardingSwitch" parent="Theme.AppCompat.Light">
        <item name="colorSwitchThumbNormal">@color/cornflowerDisabled</item>
    </style>

    <style name="DeviceShieldOnboardingFAQHeaderStyle">
        <item name="android:fontFamily">sans-serif-medium</item>
        <item name="android:textColor">?attr/normalTextColor</item>
        <item name="android:textSize">20sp</item>
        <item name="android:lineSpacingExtra">8sp</item>
        <item name="android:textAlignment">viewStart</item>
    </style>

    <style name="DeviceShieldOnboardingFAQTextStyle">
        <item name="android:fontFamily">sans-serif</item>
        <item name="android:textColor">?attr/secondaryTextColor</item>
        <item name="android:textSize">16sp</item>
        <item name="android:textStyle">normal</item>
        <item name="android:lineSpacingExtra">8sp</item>
        <item name="android:textAlignment">viewStart</item>
    </style>

    <style name="OnboardingButtonSecondaryRoundedCta" parent="Widget.AppCompat.Button.Borderless">
        <item name="android:layout_marginBottom">20dp</item>
        <item name="android:textSize">15sp</item>
        <item name="android:padding">10dp</item>
        <item name="android:textColor">@color/cornflowerDark</item>
        <item name="layout_constraintBottom_toBottomOf">parent</item>
        <item name="layout_constraintWidth_max">400dp</item>
        <item name="layout_constraintWidth_percent">0.8</item>
        <item name="android:background">@drawable/onboarding_secondary_cta_button_rounded_bg</item>
        <item name="android:textAllCaps">false</item>
    </style>

    <style name="FeedbackFragmentStyle">
        <item name="android:background">?attr/colorPrimaryDark</item>
        <item name="android:layout_width">match_parent</item>
        <item name="android:layout_height">match_parent</item>
    </style>

    <style name="TextInputEditTextTheme" parent="ThemeOverlay.MaterialComponents.TextInputEditText.OutlinedBox">
        <item name="android:colorControlActivated">@color/cornflowerBlue</item>
    </style>

    <style name="FeedbackInputBoxStyle" parent="Widget.MaterialComponents.TextInputLayout.OutlinedBox">
        <item name="boxStrokeColor">@color/cornflowerBlue</item>
        <item name="hintTextColor">@color/cornflowerBlue</item>
        <item name="android:textColorHint">?attr/feedbackEditTextHintColor</item>
        <item name="boxBackgroundColor">?attr/feedbackEditTextBackgroundColor</item>
        <item name="android:theme">@style/TextInputEditTextTheme</item>
    </style>

    <style name="FeedbackEditTextInputStyle" parent="Widget.MaterialComponents.TextInputEditText.FilledBox">
        <item name="android:textSize">14sp</item>
        <item name="android:imeOptions">flagNoExtractUi</item>
        <item name="android:inputType">textLongMessage|textMultiLine</item>
        <item name="android:importantForAutofill" tools:ignore="NewApi">no</item>
        <item name="android:layout_width">match_parent</item>
        <item name="android:layout_height">match_parent</item>
        <item name="android:gravity">top</item>
        <item name="android:textColor">?attr/normalTextColor</item>
    </style>

    <style name="FeedbackTitle">
        <item name="android:layout_width">0dp</item>
        <item name="android:layout_height">wrap_content</item>
        <item name="android:layout_marginTop">12dp</item>
        <item name="android:textAlignment">center</item>
        <item name="android:fontFamily">sans-serif</item>
        <item name="android:textStyle">bold</item>
        <item name="android:textColor">?attr/normalTextColor</item>
        <item name="android:layout_marginStart">10dp</item>
        <item name="android:layout_marginEnd">10dp</item>
        <item name="android:textSize">22sp</item>
    </style>

    <style name="FeedbackTitle.FeedbackSubtitle">
        <item name="android:layout_width">0dp</item>
        <item name="android:layout_height">wrap_content</item>
        <item name="android:layout_marginTop">12dp</item>
        <item name="android:textAlignment">center</item>
        <item name="android:textStyle">normal</item>
        <item name="android:layout_marginStart">10dp</item>
        <item name="android:layout_marginEnd">10dp</item>
        <item name="android:textColor">?attr/normalTextColor</item>
        <item name="android:textSize">15sp</item>
        <item name="layout_constraintWidth_percent">0.8</item>
    </style>

    <style name="FeedbackTitle.FeedbackHappySadDisambiguationTitle">
        <item name="android:layout_width">wrap_content</item>
        <item name="android:layout_height">wrap_content</item>
        <item name="android:layout_marginTop">@dimen/feedbackTitleMarginTop</item>
        <item name="android:textColor">?attr/normalTextColor</item>
    </style>

    <style name="FeedbackTitle.FeedbackSubtitle.FeedbackHappySadDisambiguationSubtitle">
        <item name="android:textStyle">normal</item>
        <item name="android:layout_marginTop">9dp</item>
    </style>

    <style name="EmailSignOutButton" parent="@style/Widget.MaterialComponents.Button.TextButton">
        <item name="android:textAllCaps">false</item>
        <item name="android:letterSpacing">0.0</item>
        <item name="android:textSize">15sp</item>
        <item name="rippleColor">?attr/emailButtonRippleColor</item>
        <item name="android:textColor">@color/red50</item>
    </style>

    <style name="UnknownTrackerText">
        <item name="android:fontFamily">sans-serif</item>
        <item name="android:textAlignment">center</item>
        <item name="android:textStyle">bold</item>
        <item name="android:textColor">?attr/omnibarLogoLetterTextColor</item>
        <item name="android:textSize">13sp</item>
    </style>

    <style name="snackbarButtonStyle" parent="Widget.MaterialComponents.Button.TextButton.Snackbar">
        <item name="android:textColor">?attr/colorAccent</item>
    </style>

    <style name="FireproofWebsiteSectionTitle">
        <item name="android:layout_width">match_parent</item>
        <item name="android:layout_height">wrap_content</item>
        <item name="android:paddingTop">16dp</item>
        <item name="android:paddingBottom">16dp</item>
        <item name="android:fontFamily">sans-serif-medium</item>
        <item name="android:textColor">@color/cornflowerBlue</item>
        <item name="android:textSize">14sp</item>
        <item name="android:textStyle">normal</item>
        <item name="android:textAllCaps">true</item>
        <item name="android:selectable">false</item>
    </style>

    <style name="FireproofWebsiteSwitch">
        <item name="android:layout_width">match_parent</item>
        <item name="android:layout_height">wrap_content</item>
        <item name="android:paddingTop">12dp</item>
        <item name="android:paddingBottom">12dp</item>
        <item name="android:fontFamily">sans-serif</item>
        <item name="android:textColor">?attr/settingsItemTextColor</item>
        <item name="android:textSize">16sp</item>
        <item name="android:textStyle">normal</item>
        <item name="android:selectable">false</item>
        <item name="android:gravity">start</item>
    </style>

    <style name="FireDialog" parent="@style/Theme.Design.BottomSheetDialog">
        <item name="android:windowIsFloating">false</item>
        <item name="android:statusBarColor">@android:color/transparent</item>
        <item name="bottomSheetStyle">@style/FireDialogStyle</item>
    </style>

    <style name="FireDialogStyle" parent="@style/Widget.Design.BottomSheet.Modal">
        <item name="android:background">@android:color/transparent</item>
    </style>

    <style name="NavigationHistoryDialog" parent="@style/Theme.Design.BottomSheetDialog">
        <item name="android:windowIsFloating">false</item>
        <item name="android:statusBarColor">@android:color/transparent</item>
        <item name="bottomSheetStyle">@style/NavigationHistoryDialogStyle</item>
    </style>

    <style name="NavigationHistoryDialogStyle" parent="@style/Widget.Design.BottomSheet.Modal">
        <item name="android:background">@android:color/transparent</item>
    </style>

    <style name="EmailTooltip" parent="@style/Theme.Design.BottomSheetDialog">
        <item name="android:windowIsFloating">false</item>
        <item name="android:statusBarColor">@android:color/transparent</item>
        <item name="bottomSheetStyle">@style/EmailTooltipStyle</item>
    </style>

    <style name="EmailTooltipStyle" parent="@style/Widget.Design.BottomSheet.Modal">
        <item name="android:background">@android:color/transparent</item>
    </style>

    <style name="LocationPermissionDialogTitle">
        <item name="android:fontFamily">sans-serif</item>
        <item name="android:textStyle">bold</item>
        <item name="android:textColor">?attr/normalTextColor</item>
        <item name="android:layout_marginStart">24dp</item>
        <item name="android:layout_marginEnd">24dp</item>
        <item name="android:textSize">20sp</item>
    </style>

    <style name="LocationPermissionDialogSubtitle">
        <item name="android:layout_marginTop">12dp</item>
        <item name="android:textStyle">normal</item>
        <item name="android:layout_marginStart">24dp</item>
        <item name="android:layout_marginEnd">24dp</item>
        <item name="android:textColor">?attr/normalTextColor</item>
        <item name="android:textSize">15sp</item>
        <item name="layout_constraintWidth_percent">0.8</item>
    </style>

    <style name="LocationPermissionDialogButton">
        <item name="android:textAllCaps">false</item>
        <item name="android:textAlignment">center</item>
        <item name="android:textStyle">normal</item>
        <item name="android:textColor">?android:colorAccent</item>
        <item name="android:textSize">15sp</item>
        <item name="layout_constraintWidth_percent">0.8</item>
        <item name="android:padding">12dp</item>
        <item name="android:background">?selectableItemBackground</item>
    </style>

    <style name="LocationPermissionDialogSplitter">
        <item name="android:background">?toolbarBgBorderColor</item>
        <item name="android:layout_width">match_parent</item>
        <item name="android:layout_height">1dp</item>
    </style>

    <style name="SitePermissionsSwitch">
        <item name="android:layout_width">match_parent</item>
        <item name="android:layout_height">wrap_content</item>
        <item name="android:paddingTop">12dp</item>
        <item name="android:paddingBottom">12dp</item>
        <item name="android:fontFamily">sans-serif</item>
        <item name="android:textColor">?attr/settingsItemTextColor</item>
        <item name="android:textSize">16sp</item>
        <item name="android:textStyle">normal</item>
        <item name="android:selectable">false</item>
        <item name="android:gravity">start</item>
    </style>

<<<<<<< HEAD
    <style name="SitePermissionsSectionTitle">
        <item name="android:layout_width">match_parent</item>
        <item name="android:layout_height">wrap_content</item>
        <item name="android:paddingTop">16dp</item>
        <item name="android:paddingBottom">16dp</item>
        <item name="android:fontFamily">sans-serif-medium</item>
        <item name="android:textColor">@color/cornflowerBlue</item>
        <item name="android:textSize">14sp</item>
        <item name="android:textStyle">normal</item>
        <item name="android:textAllCaps">true</item>
        <item name="android:selectable">false</item>
    </style>

    <style name="SavedSiteSectionTitle">
        <item name="android:layout_width">match_parent</item>
        <item name="android:layout_height">wrap_content</item>
        <item name="android:paddingTop">16dp</item>
        <item name="android:paddingBottom">16dp</item>
        <item name="android:fontFamily">sans-serif-medium</item>
        <item name="android:textColor">@color/cornflowerBlue</item>
        <item name="android:textSize">14sp</item>
        <item name="android:textStyle">normal</item>
        <item name="android:textAllCaps">true</item>
        <item name="android:selectable">false</item>
    </style>

=======
>>>>>>> a433296e
    <style name="DeviceShield" />

    <style name="DeviceShield.PrivacyReport" />

    <style name="DeviceShield.PrivacyReport.PastWeekCounters">
        <item name="android:fontFamily">sans-serif</item>
        <item name="android:textColor">?normalTextColor</item>
        <item name="android:textStyle">normal</item>
        <item name="android:selectable">false</item>
    </style>

    <style name="DeviceShield.PrivacyReport.PastWeekCounters.Title">
        <item name="android:textColor">@color/warmerGray</item>
        <item name="android:textSize">12sp</item>
        <item name="android:textAllCaps">true</item>
    </style>

    <style name="DeviceShield.PrivacyReport.TrackerEntry">
        <item name="android:fontFamily">sans-serif</item>
        <item name="android:textColor">?normalTextColor</item>
        <item name="android:lineSpacingExtra">6sp</item>
        <item name="android:textStyle">normal</item>
        <item name="android:selectable">false</item>
        <item name="android:textSize">16sp</item>
    </style>

    <style name="DeviceShield.PrivacyReport.Time">
        <item name="android:textColor">?secondaryTextColor</item>
        <item name="android:textStyle">normal</item>
        <item name="android:selectable">false</item>
        <item name="android:textSize">14sp</item>
    </style>

    <style name="DeviceShield.NewTab" />

    <style name="DeviceShield.NewTab.TextStyle">
        <item name="android:fontFamily">sans-serif</item>
        <item name="android:textColor">?normalTextColor</item>
        <item name="android:textSize">14sp</item>
        <item name="android:lineSpacingExtra">6sp</item>
    </style>

    <style name="SearchWidgetFavoriteContainer">
        <item name="android:layout_width">@dimen/searchWidgetFavoriteItemContainerWidth</item>
        <item name="android:layout_height">@dimen/searchWidgetFavoriteItemContainerHeight</item>
        <item name="android:clipToPadding">false</item>
    </style>

    <style name="SearchWidgetFavoriteFavicon">
        <item name="android:layout_width">@dimen/savedSiteGridItemFavicon</item>
        <item name="android:layout_height">@dimen/savedSiteGridItemFavicon</item>
        <item name="android:layout_gravity">center_horizontal|top</item>
        <item name="android:layout_marginStart">8dp</item>
        <item name="android:layout_marginEnd">8dp</item>
    </style>

    <style name="SearchWidgetFavoriteTitle">
        <item name="android:layout_width">match_parent</item>
        <item name="android:layout_height">wrap_content</item>
        <item name="android:gravity">center</item>
        <item name="android:layout_gravity">center_horizontal|bottom</item>
        <item name="android:textColor">@color/white</item>
        <item name="android:textSize">12sp</item>
        <item name="android:maxLines">1</item>
        <item name="android:ellipsize">end</item>
        <item name="android:layout_marginTop">8dp</item>
    </style>

    <style name="SearchWidgetContainer">
        <item name="android:layout_width">match_parent</item>
        <item name="android:layout_height">wrap_content</item>
        <item name="android:orientation">vertical</item>
        <item name="android:paddingTop">@dimen/searchWidgetPadding</item>
        <item name="android:paddingBottom">@dimen/searchWidgetPadding</item>
        <item name="android:elevation">2dp</item>
        <item name="android:layout_marginStart">1dp</item>
        <item name="android:layout_marginEnd">1dp</item>
    </style>

    <style name="SearchWidgetSearchBarContainer">
        <item name="android:layout_width">match_parent</item>
        <item name="android:layout_height">@dimen/searchWidgetSearchBarHeight</item>
        <item name="android:orientation">horizontal</item>
        <item name="android:layout_gravity">center</item>
        <item name="android:layout_margin">5dp</item>
        <item name="android:elevation">2dp</item>
    </style>

    <style name="SearchWithFavoritesWidgetSearchBarContainer">
        <item name="android:layout_width">match_parent</item>
        <item name="android:layout_height">@dimen/searchWidgetSearchBarHeight</item>
        <item name="android:orientation">horizontal</item>
        <item name="android:layout_gravity">top</item>
        <item name="android:layout_marginStart">@dimen/searchWidgetSearchBarSideMargin</item>
        <item name="android:layout_marginEnd">@dimen/searchWidgetSearchBarSideMargin</item>
    </style>

    <style name="SearchWidgetDDGLogo">
        <item name="android:layout_width">26dp</item>
        <item name="android:layout_height">26dp</item>
        <item name="android:layout_alignParentStart">true</item>
        <item name="android:layout_centerVertical">true</item>
        <item name="android:layout_marginStart">10dp</item>
        <item name="android:layout_marginEnd">8dp</item>
    </style>

    <style name="SearchWidgetInputBox">
        <item name="android:layout_width">match_parent</item>
        <item name="android:layout_height">wrap_content</item>
        <item name="android:layout_centerVertical">true</item>
        <item name="android:ellipsize">end</item>
        <item name="android:maxLines">1</item>
        <item name="android:textSize">16sp</item>
    </style>

    <style name="SearchWidgetSearchIcon">
        <item name="android:layout_width">24dp</item>
        <item name="android:layout_height">24dp</item>
        <item name="android:layout_alignParentEnd">true</item>
        <item name="android:layout_centerVertical">true</item>
        <item name="android:layout_marginStart">12dp</item>
        <item name="android:layout_marginEnd">12dp</item>
    </style>

    <style name="SearchWidgetFavoritesGrid">
        <item name="android:layout_width">match_parent</item>
        <item name="android:layout_height">match_parent</item>
        <item name="android:layout_marginTop">@dimen/searchWidgetFavoritesTopMargin</item>
        <item name="android:verticalSpacing">@dimen/searchWidgetFavoritesVerticalSpacing</item>
        <item name="android:horizontalSpacing">@dimen/searchWidgetFavoritesHorizontalSpacing</item>
        <item name="android:scrollbars">none</item>
        <item name="android:listSelector">#00000000</item>
    </style>

    <style name="SearchWidgetEmptyFavoritesHintContainer">
        <item name="android:layout_marginTop">16dp</item>
        <item name="android:layout_width">match_parent</item>
        <item name="android:layout_height">@dimen/savedSiteGridItemFavicon</item>
        <item name="android:orientation">vertical</item>
        <item name="android:gravity">center_vertical</item>
        <item name="android:visibility">invisible</item>
    </style>

    <style name="SearchWidgetEmptyFavoritesHint">
        <item name="android:layout_width">match_parent</item>
        <item name="android:layout_height">wrap_content</item>
        <item name="android:gravity">center</item>
        <item name="android:textSize">14sp</item>
        <item name="android:maxLines">1</item>
        <item name="android:ellipsize">end</item>
        <item name="android:textColor">@color/warGreyTwo</item>
    </style>

    <style name="SearchWidgetEmptyFavoritesAction">
        <item name="android:layout_width">match_parent</item>
        <item name="android:layout_height">wrap_content</item>
        <item name="android:textStyle">bold</item>
        <item name="android:gravity">center</item>
        <item name="android:textSize">15sp</item>
        <item name="android:maxLines">1</item>
        <item name="android:ellipsize">end</item>
        <item name="android:textColor">@color/cornflowerBlue</item>
    </style>

    <style name="SavedSiteFullScreenDialog">
        <item name="android:windowIsFloating">false</item>
        <item name="android:windowTranslucentStatus">true</item>
    </style>

    <style name="SavedSiteTextInputEditTextTheme">
        <item name="android:textColor">?attr/normalTextColor</item>
        <item name="android:backgroundTint">?attr/savedSiteEditTextUnderlineColor</item>
    </style>

    <style name="Theme.AppCompat.Transparent.NoActionBar" parent="Theme.AppCompat.Light.NoActionBar">
        <item name="android:windowIsTranslucent">true</item>
        <item name="android:windowBackground">@android:color/transparent</item>
        <item name="android:windowContentOverlay">@null</item>
        <item name="android:windowNoTitle">true</item>
        <item name="android:windowIsFloating">true</item>
        <item name="android:backgroundDimEnabled">false</item>
    </style>

    <style name="MessageCta" />

    <style name="MessageCta.Title" parent="TextAppearance.DuckDuckGo.Headline4">
        <item name="android:fontFamily">sans-serif-medium</item>
        <item name="android:textStyle">normal</item>
        <item name="android:gravity">center</item>
    </style>

    <style name="MessageCta.Description" parent="TextAppearance.DuckDuckGo.Body2">
        <item name="android:gravity">center</item>
    </style>

    <style name="MessageCta.Button" parent="Widget.AppCompat.Button.Borderless">
        <item name="android:minHeight">36dp</item>
        <item name="android:paddingTop">10dp</item>
        <item name="android:paddingBottom">10dp</item>
        <item name="android:paddingStart">14dp</item>
        <item name="android:paddingEnd">14dp</item>
        <item name="android:textAllCaps">true</item>
        <item name="android:textSize">14sp</item>
    </style>

    <style name="MessageCta.Button.Primary">
        <item name="android:textColor">@color/white</item>
        <item name="android:background">@drawable/button_primary_bg</item>
    </style>

    <style name="MessageCta.Button.Secondary">
        <item name="android:textColor">@color/cornflowerDark</item>
        <item name="android:background">@drawable/button_secondary_bg</item>
    </style>

</resources><|MERGE_RESOLUTION|>--- conflicted
+++ resolved
@@ -396,7 +396,6 @@
         <item name="android:gravity">start</item>
     </style>
 
-<<<<<<< HEAD
     <style name="SitePermissionsSectionTitle">
         <item name="android:layout_width">match_parent</item>
         <item name="android:layout_height">wrap_content</item>
@@ -410,21 +409,6 @@
         <item name="android:selectable">false</item>
     </style>
 
-    <style name="SavedSiteSectionTitle">
-        <item name="android:layout_width">match_parent</item>
-        <item name="android:layout_height">wrap_content</item>
-        <item name="android:paddingTop">16dp</item>
-        <item name="android:paddingBottom">16dp</item>
-        <item name="android:fontFamily">sans-serif-medium</item>
-        <item name="android:textColor">@color/cornflowerBlue</item>
-        <item name="android:textSize">14sp</item>
-        <item name="android:textStyle">normal</item>
-        <item name="android:textAllCaps">true</item>
-        <item name="android:selectable">false</item>
-    </style>
-
-=======
->>>>>>> a433296e
     <style name="DeviceShield" />
 
     <style name="DeviceShield.PrivacyReport" />
