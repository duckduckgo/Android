<!--
  ~ Copyright (c) 2018 DuckDuckGo
  ~
  ~ Licensed under the Apache License, Version 2.0 (the "License");
  ~ you may not use this file except in compliance with the License.
  ~ You may obtain a copy of the License at
  ~
  ~     http://www.apache.org/licenses/LICENSE-2.0
  ~
  ~ Unless required by applicable law or agreed to in writing, software
  ~ distributed under the License is distributed on an "AS IS" BASIS,
  ~ WITHOUT WARRANTIES OR CONDITIONS OF ANY KIND, either express or implied.
  ~ See the License for the specific language governing permissions and
  ~ limitations under the License.
  -->

<resources xmlns:tools="http://schemas.android.com/tools">

    <style name="TextInputLayoutTheme" parent="Widget.Design.TextInputLayout">
        <item name="colorControlActivated">?colorAccent</item>
        <item name="colorControlNormal">?colorAccent</item>
        <item name="colorControlHighlight">?colorAccent</item>
        <item name="android:textColor">?normalTextColor</item>
        <item name="android:textColorSecondary">?normalTextColor</item>
        <item name="android:textColorHint">?normalTextColor</item>
    </style>

    <style name="AutoCompleteTextViewStyle" parent="Widget.AppCompat.AutoCompleteTextView">
        <item name="android:textCursorDrawable">@drawable/text_cursor</item>
        <item name="android:textColorHint">?attr/daxColorSecondaryText</item>
        <item name="android:fontFamily">sans-serif-medium</item>
    </style>

    <style name="PopUpOverflowMenu" parent="@style/Widget.MaterialComponents.PopupMenu.Overflow">
        <item name="android:popupBackground">@drawable/popup_menu_bg</item>
    </style>

    <style name="PopUpOverflowButton" parent="@style/Widget.AppCompat.ActionButton.Overflow">
        <item name="srcCompat">@drawable/ic_menu_vertical_24</item>
        <item name="android:src">@drawable/ic_menu_vertical_24</item>
    </style>

    <style name="PopUpMenuCheckBoxTheme">
        <item name="colorAccent">@color/cornflowerBlue</item>
        <item name="android:textColorSecondary">?attr/toolbarIconColor</item>
    </style>

    <style name="BottomSheetDialog" parent="Theme.Design.BottomSheetDialog">
        <item name="bottomSheetStyle">@style/BottomSheetStyle</item>
    </style>

    <style name="BottomSheetStyle" parent="Widget.Design.BottomSheet.Modal">
        <item name="behavior_peekHeight">512dp</item>
    </style>

    <style name="RadioButtonStyle" parent="Widget.MaterialComponents.CompoundButton.RadioButton">
        <item name="android:textColor">?attr/normalTextColor</item>
        <item name="buttonTint">@color/radio_button_tint</item>
    </style>

    <style name="AlertDialogTheme" parent="Theme.AppCompat.Light.Dialog.Alert">
        <item name="android:textColor">?attr/normalTextColor</item>
        <item name="android:textColorPrimary">?attr/normalTextColor</item>
        <item name="android:textColorSecondary">?attr/secondaryTextColor</item>
        <item name="android:background">?attr/dialogBgColor</item>
        <item name="colorAccent">@color/cornflowerBlue</item>
        <item name="android:textColorAlertDialogListItem">?attr/normalTextColor</item>
        <item name="textColorAlertDialogListItem">?attr/normalTextColor</item>
        <item name="android:buttonBarButtonStyle">@style/AlertDialogButtonStyle</item>
        <item name="buttonBarNegativeButtonStyle">@style/AlertDialogButtonStyle</item>
        <item name="buttonBarPositiveButtonStyle">@style/AlertDialogButtonStyle</item>
        <item name="buttonBarNeutralButtonStyle">@style/AlertDialogButtonStyle</item>
    </style>

    <style name="AlertDialogButtonStyle" parent="Widget.AppCompat.Button.ButtonBar.AlertDialog">
        <item name="android:textColor">@color/cornflowerBlue</item>
    </style>

    <style name="SettingsSectionTitle">
        <item name="android:paddingTop">14dp</item>
        <item name="android:paddingBottom">14dp</item>
        <item name="android:paddingStart">@dimen/keyline_4</item>
        <item name="android:paddingEnd">@dimen/keyline_4</item>
        <item name="android:fontFamily">sans-serif-medium</item>
        <item name="android:textColor">@color/cornflowerBlue</item>
        <item name="android:textSize">14sp</item>
        <item name="android:textStyle">normal</item>
        <item name="android:textAllCaps">true</item>
        <item name="android:selectable">false</item>
        <item name="android:layout_width">match_parent</item>
        <item name="android:layout_height">wrap_content</item>
    </style>

    <style name="SectionDivider">
        <item name="android:paddingTop">24dp</item>
        <item name="android:paddingBottom">24dp</item>
    </style>

    <style name="BrowserIconMenuItem">
        <item name="android:paddingTop">6dp</item>
        <item name="android:paddingBottom">6dp</item>
        <item name="android:background">?selectableItemBackground</item>
        <item name="android:tint">?attr/browserIconColorSelector</item>
    </style>

    <style name="BrowserTextMenuItem">
        <item name="android:paddingEnd">24dp</item>
        <item name="android:paddingStart">24dp</item>
        <item name="android:paddingTop">14dp</item>
        <item name="android:paddingBottom">14dp</item>
        <item name="android:textSize">16sp</item>
        <item name="android:fontFamily">sans-serif</item>
        <item name="android:textStyle">normal</item>
        <item name="android:layout_width">match_parent</item>
        <item name="android:layout_height">wrap_content</item>
        <item name="android:textColor">@color/browser_menu_text</item>
        <item name="android:background">?attr/selectableItemBackground</item>
    </style>

    <style name="BrowserCheckBoxMenuItem">
        <item name="android:paddingEnd">24dp</item>
        <item name="android:paddingStart">24dp</item>
        <item name="android:paddingTop">14dp</item>
        <item name="android:paddingBottom">14dp</item>
        <item name="android:textSize">16sp</item>
        <item name="android:fontFamily">sans-serif</item>
        <item name="android:textStyle">normal</item>
        <item name="android:layout_width">match_parent</item>
        <item name="android:layout_height">wrap_content</item>
        <item name="android:textColor">@color/browser_menu_text</item>
        <item name="android:background">?attr/selectableItemBackground</item>
    </style>

<<<<<<< HEAD
    <style name="FeedbackFragmentStyle">
        <item name="android:background">?attr/colorPrimaryDark</item>
        <item name="android:layout_width">match_parent</item>
        <item name="android:layout_height">match_parent</item>
=======
    <style name="DeviceShieldOnboardingFAQHeaderStyle">
        <item name="android:fontFamily">sans-serif-medium</item>
        <item name="android:textColor">?attr/normalTextColor</item>
        <item name="android:textSize">20sp</item>
        <item name="android:lineSpacingExtra">8sp</item>
        <item name="android:textAlignment">viewStart</item>
    </style>

    <style name="DeviceShieldOnboardingFAQTextStyle">
        <item name="android:fontFamily">sans-serif</item>
        <item name="android:textColor">?attr/secondaryTextColor</item>
        <item name="android:textSize">16sp</item>
        <item name="android:textStyle">normal</item>
        <item name="android:lineSpacingExtra">8sp</item>
        <item name="android:textAlignment">viewStart</item>
>>>>>>> f6299086
    </style>

    <style name="TextInputEditTextTheme" parent="ThemeOverlay.MaterialComponents.TextInputEditText.OutlinedBox">
        <item name="android:colorControlActivated">@color/cornflowerBlue</item>
    </style>

    <style name="TextInputBoxStyle" parent="Widget.MaterialComponents.TextInputLayout.OutlinedBox">
        <item name="boxStrokeColor">@color/cornflowerBlue</item>
        <item name="hintTextColor">@color/cornflowerBlue</item>
        <item name="android:textColorHint">?attr/feedbackEditTextHintColor</item>
        <item name="boxBackgroundColor">?attr/feedbackEditTextBackgroundColor</item>
        <item name="android:theme">@style/TextInputEditTextTheme</item>
    </style>

    <style name="TextInputStyle" parent="Widget.MaterialComponents.TextInputEditText.FilledBox">
        <item name="android:textSize">14sp</item>
        <item name="android:imeOptions">flagNoExtractUi</item>
        <item name="android:inputType">textLongMessage|textMultiLine</item>
        <item name="android:importantForAutofill" tools:ignore="NewApi">no</item>
        <item name="android:layout_width">match_parent</item>
        <item name="android:layout_height">match_parent</item>
        <item name="android:gravity">top</item>
        <item name="android:textColor">?attr/normalTextColor</item>
    </style>

    <style name="EmailSignOutButton" parent="@style/Widget.MaterialComponents.Button.TextButton">
        <item name="android:textAllCaps">false</item>
        <item name="android:letterSpacing">0.0</item>
        <item name="android:textSize">15sp</item>
        <item name="rippleColor">?attr/emailButtonRippleColor</item>
        <item name="android:textColor">@color/red50</item>
    </style>

    <style name="UnknownTrackerText">
        <item name="android:fontFamily">sans-serif</item>
        <item name="android:textAlignment">center</item>
        <item name="android:textStyle">bold</item>
        <item name="android:textColor">?attr/omnibarLogoLetterTextColor</item>
        <item name="android:textSize">13sp</item>
    </style>

    <style name="snackbarButtonStyle" parent="Widget.MaterialComponents.Button.TextButton.Snackbar">
        <item name="android:textColor">?attr/colorAccent</item>
    </style>

    <style name="FireproofWebsiteSectionTitle">
        <item name="android:layout_width">match_parent</item>
        <item name="android:layout_height">wrap_content</item>
        <item name="android:paddingTop">16dp</item>
        <item name="android:paddingBottom">16dp</item>
        <item name="android:fontFamily">sans-serif-medium</item>
        <item name="android:textColor">@color/cornflowerBlue</item>
        <item name="android:textSize">14sp</item>
        <item name="android:textStyle">normal</item>
        <item name="android:textAllCaps">true</item>
        <item name="android:selectable">false</item>
    </style>

    <style name="FireDialog" parent="@style/Theme.Design.BottomSheetDialog">
        <item name="android:windowIsFloating">false</item>
        <item name="android:statusBarColor">@android:color/transparent</item>
        <item name="bottomSheetStyle">@style/FireDialogStyle</item>
    </style>

    <style name="FireDialogStyle" parent="@style/Widget.Design.BottomSheet.Modal">
        <item name="android:background">@android:color/transparent</item>
    </style>

    <style name="LocationPermissionDialogSplitter">
        <item name="android:background">?attr/daxColorLines</item>
        <item name="android:layout_width">match_parent</item>
        <item name="android:layout_height">1dp</item>
    </style>

    <style name="DeviceShield" />

    <style name="DeviceShield.NewTab" />

    <style name="DeviceShield.NewTab.TextStyle">
        <item name="android:fontFamily">sans-serif</item>
        <item name="android:textColor">?normalTextColor</item>
        <item name="android:textSize">14sp</item>
        <item name="android:lineSpacingExtra">6sp</item>
    </style>

    <style name="SearchWidgetFavoriteContainer">
        <item name="android:layout_width">@dimen/searchWidgetFavoriteItemContainerWidth</item>
        <item name="android:layout_height">@dimen/searchWidgetFavoriteItemContainerHeight</item>
        <item name="android:clipToPadding">false</item>
    </style>

    <style name="SearchWidgetFavoriteFavicon">
        <item name="android:layout_width">@dimen/savedSiteGridItemFavicon</item>
        <item name="android:layout_height">@dimen/savedSiteGridItemFavicon</item>
        <item name="android:layout_gravity">center_horizontal|top</item>
        <item name="android:layout_marginStart">8dp</item>
        <item name="android:layout_marginEnd">8dp</item>
    </style>

    <style name="SearchWidgetFavoriteTitle">
        <item name="android:layout_width">match_parent</item>
        <item name="android:layout_height">wrap_content</item>
        <item name="android:gravity">center</item>
        <item name="android:layout_gravity">center_horizontal|bottom</item>
        <item name="android:textColor">@color/white</item>
        <item name="android:textSize">12sp</item>
        <item name="android:maxLines">1</item>
        <item name="android:ellipsize">end</item>
        <item name="android:layout_marginTop">8dp</item>
    </style>

    <style name="SearchWidgetContainer">
        <item name="android:layout_width">match_parent</item>
        <item name="android:layout_height">wrap_content</item>
        <item name="android:orientation">vertical</item>
        <item name="android:paddingTop">@dimen/searchWidgetPadding</item>
        <item name="android:paddingBottom">@dimen/searchWidgetPadding</item>
        <item name="android:elevation">2dp</item>
        <item name="android:layout_marginStart">1dp</item>
        <item name="android:layout_marginEnd">1dp</item>
    </style>

    <style name="SearchWidgetSearchBarContainer">
        <item name="android:layout_width">match_parent</item>
        <item name="android:layout_height">@dimen/searchWidgetSearchBarHeight</item>
        <item name="android:orientation">horizontal</item>
        <item name="android:layout_gravity">center</item>
        <item name="android:layout_margin">5dp</item>
        <item name="android:elevation">2dp</item>
    </style>

    <style name="SearchWithFavoritesWidgetSearchBarContainer">
        <item name="android:layout_width">match_parent</item>
        <item name="android:layout_height">@dimen/searchWidgetSearchBarHeight</item>
        <item name="android:orientation">horizontal</item>
        <item name="android:layout_gravity">top</item>
        <item name="android:layout_marginStart">@dimen/searchWidgetSearchBarSideMargin</item>
        <item name="android:layout_marginEnd">@dimen/searchWidgetSearchBarSideMargin</item>
    </style>

    <style name="SearchWidgetDDGLogo">
        <item name="android:layout_width">26dp</item>
        <item name="android:layout_height">26dp</item>
        <item name="android:layout_alignParentStart">true</item>
        <item name="android:layout_centerVertical">true</item>
        <item name="android:layout_marginStart">10dp</item>
        <item name="android:layout_marginEnd">8dp</item>
    </style>

    <style name="SearchWidgetInputBox">
        <item name="android:layout_width">match_parent</item>
        <item name="android:layout_height">wrap_content</item>
        <item name="android:layout_centerVertical">true</item>
        <item name="android:ellipsize">end</item>
        <item name="android:maxLines">1</item>
        <item name="android:textSize">16sp</item>
    </style>

    <style name="SearchWidgetSearchIcon">
        <item name="android:layout_width">24dp</item>
        <item name="android:layout_height">24dp</item>
        <item name="android:layout_alignParentEnd">true</item>
        <item name="android:layout_centerVertical">true</item>
        <item name="android:layout_marginStart">12dp</item>
        <item name="android:layout_marginEnd">12dp</item>
    </style>

    <style name="SearchWidgetFavoritesGrid">
        <item name="android:layout_width">match_parent</item>
        <item name="android:layout_height">match_parent</item>
        <item name="android:layout_marginTop">@dimen/searchWidgetFavoritesTopMargin</item>
        <item name="android:verticalSpacing">@dimen/searchWidgetFavoritesVerticalSpacing</item>
        <item name="android:horizontalSpacing">@dimen/searchWidgetFavoritesHorizontalSpacing</item>
        <item name="android:scrollbars">none</item>
        <item name="android:listSelector">#00000000</item>
    </style>

    <style name="SearchWidgetEmptyFavoritesHintContainer">
        <item name="android:layout_marginTop">16dp</item>
        <item name="android:layout_width">match_parent</item>
        <item name="android:layout_height">@dimen/savedSiteGridItemFavicon</item>
        <item name="android:orientation">vertical</item>
        <item name="android:gravity">center_vertical</item>
        <item name="android:visibility">invisible</item>
    </style>

    <style name="SearchWidgetEmptyFavoritesHint">
        <item name="android:layout_width">match_parent</item>
        <item name="android:layout_height">wrap_content</item>
        <item name="android:gravity">center</item>
        <item name="android:textSize">14sp</item>
        <item name="android:maxLines">1</item>
        <item name="android:ellipsize">end</item>
        <item name="android:textColor">@color/warGreyTwo</item>
    </style>

    <style name="SearchWidgetEmptyFavoritesAction">
        <item name="android:layout_width">match_parent</item>
        <item name="android:layout_height">wrap_content</item>
        <item name="android:textStyle">bold</item>
        <item name="android:gravity">center</item>
        <item name="android:textSize">15sp</item>
        <item name="android:maxLines">1</item>
        <item name="android:ellipsize">end</item>
        <item name="android:textColor">@color/cornflowerBlue</item>
    </style>

    <style name="Theme.AppCompat.Transparent.NoActionBar" parent="Theme.AppCompat.Light.NoActionBar">
        <item name="android:windowIsTranslucent">true</item>
        <item name="android:windowBackground">@android:color/transparent</item>
        <item name="android:windowContentOverlay">@null</item>
        <item name="android:windowNoTitle">true</item>
        <item name="android:windowIsFloating">true</item>
        <item name="android:backgroundDimEnabled">false</item>
    </style>

    <style name="MessageCta" />

    <style name="MessageCta.Button" parent="Widget.AppCompat.Button.Borderless">
        <item name="android:minHeight">36dp</item>
        <item name="android:paddingTop">10dp</item>
        <item name="android:paddingBottom">10dp</item>
        <item name="android:paddingStart">14dp</item>
        <item name="android:paddingEnd">14dp</item>
        <item name="android:textAllCaps">true</item>
        <item name="android:textSize">14sp</item>
    </style>

    <style name="MessageCta.Button.Primary">
        <item name="android:textColor">@color/white</item>
        <item name="android:background">@drawable/button_primary_bg</item>
    </style>

    <style name="MessageCta.Button.Secondary">
        <item name="android:textColor">@color/cornflowerDark</item>
        <item name="android:background">@drawable/button_secondary_bg</item>
    </style>

</resources><|MERGE_RESOLUTION|>--- conflicted
+++ resolved
@@ -131,12 +131,6 @@
         <item name="android:background">?attr/selectableItemBackground</item>
     </style>
 
-<<<<<<< HEAD
-    <style name="FeedbackFragmentStyle">
-        <item name="android:background">?attr/colorPrimaryDark</item>
-        <item name="android:layout_width">match_parent</item>
-        <item name="android:layout_height">match_parent</item>
-=======
     <style name="DeviceShieldOnboardingFAQHeaderStyle">
         <item name="android:fontFamily">sans-serif-medium</item>
         <item name="android:textColor">?attr/normalTextColor</item>
@@ -152,7 +146,12 @@
         <item name="android:textStyle">normal</item>
         <item name="android:lineSpacingExtra">8sp</item>
         <item name="android:textAlignment">viewStart</item>
->>>>>>> f6299086
+    </style>
+
+    <style name="FeedbackFragmentStyle">
+        <item name="android:background">?attr/colorPrimaryDark</item>
+        <item name="android:layout_width">match_parent</item>
+        <item name="android:layout_height">match_parent</item>
     </style>
 
     <style name="TextInputEditTextTheme" parent="ThemeOverlay.MaterialComponents.TextInputEditText.OutlinedBox">
