--- conflicted
+++ resolved
@@ -69,7 +69,6 @@
         <item name="android:paddingStart">20dp</item>
     </style>
 
-<<<<<<< HEAD
     <style name="SettingsSectionTitle">
         <item name="android:paddingTop">14dp</item>
         <item name="android:paddingBottom">14dp</item>
@@ -83,51 +82,6 @@
         <item name="android:selectable">false</item>
         <item name="android:layout_width">match_parent</item>
         <item name="android:layout_height">wrap_content</item>
-=======
-    <style name="SettingsItem">
-        <item name="android:layout_width">match_parent</item>
-        <item name="android:layout_height">wrap_content</item>
-        <item name="android:paddingTop">14dp</item>
-        <item name="android:paddingStart">@dimen/settingsItemHorizontalPadding</item>
-        <item name="android:paddingEnd">@dimen/settingsItemHorizontalPadding</item>
-        <item name="android:paddingBottom">14dp</item>
-        <item name="android:fontFamily">sans-serif</item>
-        <item name="android:textColor">@color/settings_title_color_selector</item>
-        <item name="android:textSize">17sp</item>
-        <item name="android:textStyle">normal</item>
-        <item name="android:selectable">false</item>
-    </style>
-
-    <style name="SettingsItemClickable" parent="SettingsItem">
-        <item name="android:background">?attr/selectableItemBackground</item>
-    </style>
-
-    <style name="SettingsMinorText">
-        <item name="android:layout_width">wrap_content</item>
-        <item name="android:layout_height">wrap_content</item>
-        <item name="android:layout_marginTop">-11dp</item>
-        <item name="android:paddingStart">@dimen/settingsItemHorizontalPadding</item>
-        <item name="android:paddingEnd">@dimen/settingsItemHorizontalPadding</item>
-        <item name="android:fontFamily">sans-serif</item>
-        <item name="android:textColor">@color/settings_subtitle_color_selector</item>
-        <item name="android:textSize">14sp</item>
-        <item name="android:textStyle">normal</item>
-    </style>
-
-    <style name="SettingsSwitch">
-        <item name="android:layout_width">match_parent</item>
-        <item name="android:layout_height">wrap_content</item>
-        <item name="android:paddingTop">10dp</item>
-        <item name="android:paddingStart">@dimen/settingsItemHorizontalPadding</item>
-        <item name="android:paddingEnd">@dimen/settingsItemHorizontalPadding</item>
-        <item name="android:paddingBottom">10dp</item>
-        <item name="android:fontFamily">sans-serif</item>
-        <item name="android:textColor">?attr/settingsItemTextColor</item>
-        <item name="android:textSize">17sp</item>
-        <item name="android:textStyle">normal</item>
-        <item name="android:selectable">false</item>
-        <item name="android:gravity">start</item>
->>>>>>> de422b20
     </style>
 
     <style name="SectionDivider">
@@ -384,46 +338,6 @@
         <item name="android:layout_height">1dp</item>
     </style>
 
-<<<<<<< HEAD
-    <style name="LocationPermissionsSectionTitle">
-        <item name="android:layout_width">match_parent</item>
-        <item name="android:layout_height">wrap_content</item>
-        <item name="android:paddingTop">16dp</item>
-        <item name="android:paddingBottom">16dp</item>
-        <item name="android:fontFamily">sans-serif-medium</item>
-        <item name="android:textColor">@color/cornflowerBlue</item>
-        <item name="android:textSize">14sp</item>
-        <item name="android:textStyle">normal</item>
-        <item name="android:textAllCaps">true</item>
-        <item name="android:selectable">false</item>
-    </style>
-
-    <style name="SavedSiteSectionTitle">
-        <item name="android:layout_width">match_parent</item>
-        <item name="android:layout_height">wrap_content</item>
-        <item name="android:paddingTop">16dp</item>
-        <item name="android:paddingBottom">16dp</item>
-        <item name="android:fontFamily">sans-serif-medium</item>
-        <item name="android:textColor">@color/cornflowerBlue</item>
-        <item name="android:textSize">14sp</item>
-        <item name="android:textStyle">normal</item>
-        <item name="android:textAllCaps">true</item>
-        <item name="android:selectable">false</item>
-=======
-    <style name="LocationPermissionsSwitch">
-        <item name="android:layout_width">match_parent</item>
-        <item name="android:layout_height">wrap_content</item>
-        <item name="android:paddingTop">12dp</item>
-        <item name="android:paddingBottom">12dp</item>
-        <item name="android:fontFamily">sans-serif</item>
-        <item name="android:textColor">?attr/settingsItemTextColor</item>
-        <item name="android:textSize">16sp</item>
-        <item name="android:textStyle">normal</item>
-        <item name="android:selectable">false</item>
-        <item name="android:gravity">start</item>
->>>>>>> de422b20
-    </style>
-
     <style name="DeviceShield" />
 
     <style name="DeviceShield.PrivacyReport" />
