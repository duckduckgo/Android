<!--
  ~ Copyright (c) 2018 DuckDuckGo
  ~
  ~ Licensed under the Apache License, Version 2.0 (the "License");
  ~ you may not use this file except in compliance with the License.
  ~ You may obtain a copy of the License at
  ~
  ~     http://www.apache.org/licenses/LICENSE-2.0
  ~
  ~ Unless required by applicable law or agreed to in writing, software
  ~ distributed under the License is distributed on an "AS IS" BASIS,
  ~ WITHOUT WARRANTIES OR CONDITIONS OF ANY KIND, either express or implied.
  ~ See the License for the specific language governing permissions and
  ~ limitations under the License.
  -->

<resources xmlns:tools="http://schemas.android.com/tools">

<<<<<<< HEAD
=======
    <style name="TextInputLayoutTheme" parent="Widget.Design.TextInputLayout">
        <item name="colorControlActivated">?colorAccent</item>
        <item name="colorControlNormal">?colorAccent</item>
        <item name="colorControlHighlight">?colorAccent</item>
        <item name="android:textColor">?normalTextColor</item>
        <item name="android:textColorSecondary">?normalTextColor</item>
        <item name="android:textColorHint">?normalTextColor</item>
    </style>

    <style name="AutoCompleteTextViewStyle" parent="Widget.AppCompat.AutoCompleteTextView">
        <item name="android:textCursorDrawable">@drawable/text_cursor</item>
        <item name="android:textColorHint">?attr/omnibarHintColor</item>
        <item name="android:fontFamily">sans-serif-medium</item>
    </style>

    <style name="PopUpOverflowMenu" parent="@style/Widget.MaterialComponents.PopupMenu.Overflow">
        <item name="android:popupBackground">@drawable/popup_menu_bg</item>
    </style>

    <style name="PopUpOverflowButton" parent="@style/Widget.AppCompat.ActionButton.Overflow">
        <item name="srcCompat">@drawable/ic_overflow</item>
        <item name="android:src">@drawable/ic_overflow</item>
    </style>

    <style name="DaxDialogFragment" parent="android:Theme.DeviceDefault.Light.NoActionBar">
        <item name="android:windowTranslucentStatus">true</item>
    </style>

    <style name="PopUpMenuCheckBoxTheme">
        <item name="colorAccent">@color/cornflowerBlue</item>
        <item name="android:textColorSecondary">?attr/toolbarIconColor</item>
    </style>

    <style name="BottomSheetDialog" parent="Theme.Design.BottomSheetDialog">
        <item name="bottomSheetStyle">@style/BottomSheetStyle</item>
    </style>

    <style name="BottomSheetStyle" parent="Widget.Design.BottomSheet.Modal">
        <item name="behavior_peekHeight">512dp</item>
    </style>

    <style name="RadioButtonStyle" parent="Widget.MaterialComponents.CompoundButton.RadioButton">
        <item name="android:textColor">?attr/normalTextColor</item>
        <item name="buttonTint">@color/radio_button_tint</item>
    </style>

    <style name="AlertDialogTheme" parent="Theme.AppCompat.Light.Dialog.Alert">
        <item name="android:textColor">?attr/normalTextColor</item>
        <item name="android:textColorPrimary">?attr/normalTextColor</item>
        <item name="android:textColorSecondary">?attr/secondaryTextColor</item>
        <item name="android:background">?attr/dialogBgColor</item>
        <item name="colorAccent">@color/cornflowerBlue</item>
        <item name="android:textColorAlertDialogListItem">?attr/normalTextColor</item>
        <item name="textColorAlertDialogListItem">?attr/normalTextColor</item>
        <item name="android:buttonBarButtonStyle">@style/AlertDialogButtonStyle</item>
        <item name="buttonBarNegativeButtonStyle">@style/AlertDialogButtonStyle</item>
        <item name="buttonBarPositiveButtonStyle">@style/AlertDialogButtonStyle</item>
        <item name="buttonBarNeutralButtonStyle">@style/AlertDialogButtonStyle</item>
    </style>

    <style name="AlertDialogButtonStyle" parent="Widget.AppCompat.Button.ButtonBar.AlertDialog">
        <item name="android:textColor">@color/cornflowerBlue</item>
    </style>

    <style name="DashboardHeader">
        <item name="android:fontFamily">sans-serif</item>
        <item name="android:letterSpacing">0.14</item>
        <item name="android:textColor">@color/grayishTwo</item>
        <item name="android:textSize">12sp</item>
        <item name="android:textStyle">bold</item>
    </style>

    <style name="DashboardEntryText">
        <item name="android:layout_width">wrap_content</item>
        <item name="android:layout_height">wrap_content</item>
        <item name="android:fontFamily">sans-serif-medium</item>
        <item name="android:paddingBottom">15dp</item>
        <item name="android:paddingTop">15dp</item>
        <item name="android:paddingEnd">22dp</item>
        <item name="android:textColor">@color/almostBlackDark</item>
        <item name="android:textIsSelectable">false</item>
        <item name="android:textSize">14sp</item>
        <item name="android:textStyle">normal</item>
        <item name="android:clickable">false</item>
    </style>

    <style name="DashboardEntryIcon">
        <item name="android:layout_width">66dp</item>
        <item name="android:layout_height">wrap_content</item>
        <item name="android:layout_gravity">center</item>
        <item name="android:clickable">false</item>
        <item name="android:importantForAccessibility">no</item>
    </style>

    <style name="ScorecardText">
        <item name="android:textSize">14sp</item>
        <item name="android:fontFamily">sans-serif-medium</item>
        <item name="android:textStyle">normal</item>
        <item name="android:textColor">@color/almostBlackDark</item>
        <item name="android:paddingBottom">12dp</item>
        <item name="android:selectable">true</item>
        <item name="android:paddingTop">12dp</item>
        <item name="android:paddingEnd">20dp</item>
        <item name="android:paddingStart">20dp</item>
    </style>

    <style name="ScorecardSpecialText">
        <item name="android:textSize">14sp</item>
        <item name="android:fontFamily">sans-serif-medium</item>
        <item name="android:textStyle">normal</item>
        <item name="android:textColor">@color/midGreen</item>
        <item name="android:paddingBottom">12dp</item>
        <item name="android:paddingTop">12dp</item>
        <item name="android:paddingEnd">20dp</item>
        <item name="android:paddingStart">20dp</item>
    </style>

>>>>>>> 4b5605ae
    <style name="SettingsSectionTitle">
        <item name="android:paddingTop">14dp</item>
        <item name="android:paddingBottom">14dp</item>
        <item name="android:paddingStart">@dimen/keyline_4</item>
        <item name="android:paddingEnd">@dimen/keyline_4</item>
        <item name="android:fontFamily">sans-serif-medium</item>
        <item name="android:textColor">@color/cornflowerBlue</item>
        <item name="android:textSize">14sp</item>
        <item name="android:textStyle">normal</item>
        <item name="android:textAllCaps">true</item>
        <item name="android:selectable">false</item>
        <item name="android:layout_width">match_parent</item>
        <item name="android:layout_height">wrap_content</item>
    </style>

    <style name="SectionDivider">
        <item name="android:paddingTop">24dp</item>
        <item name="android:paddingBottom">24dp</item>
    </style>

    <style name="BrowserIconMenuItem">
        <item name="android:paddingTop">6dp</item>
        <item name="android:paddingBottom">6dp</item>
        <item name="android:background">?selectableItemBackground</item>
        <item name="android:tint">?attr/browserIconColorSelector</item>
    </style>

    <style name="BrowserTextMenuItem">
        <item name="android:paddingEnd">24dp</item>
        <item name="android:paddingStart">24dp</item>
        <item name="android:paddingTop">14dp</item>
        <item name="android:paddingBottom">14dp</item>
        <item name="android:textSize">16sp</item>
        <item name="android:fontFamily">sans-serif</item>
        <item name="android:textStyle">normal</item>
        <item name="android:layout_width">match_parent</item>
        <item name="android:layout_height">wrap_content</item>
        <item name="android:textColor">@color/browser_menu_text</item>
        <item name="android:background">?attr/selectableItemBackground</item>
    </style>

    <style name="BrowserCheckBoxMenuItem">
        <item name="android:paddingEnd">24dp</item>
        <item name="android:paddingStart">24dp</item>
        <item name="android:paddingTop">14dp</item>
        <item name="android:paddingBottom">14dp</item>
        <item name="android:textSize">16sp</item>
        <item name="android:fontFamily">sans-serif</item>
        <item name="android:textStyle">normal</item>
        <item name="android:layout_width">match_parent</item>
        <item name="android:layout_height">wrap_content</item>
        <item name="android:textColor">@color/browser_menu_text</item>
        <item name="android:background">?attr/selectableItemBackground</item>
    </style>

    <style name="OnboardingButtonCircleCta" parent="Widget.AppCompat.Button.Borderless">
        <item name="layout_constraintWidth_max">400dp</item>
        <item name="layout_constraintWidth_percent">0.8</item>
        <item name="android:background">@drawable/onboarding_cta_button_circle_bg</item>
        <item name="android:textAllCaps">false</item>
    </style>

    <style name="OnboardingButtonPrimaryRoundedCta" parent="Widget.AppCompat.Button.Borderless">
        <item name="android:layout_marginBottom">20dp</item>
        <item name="android:textSize">15sp</item>
        <item name="android:textColor">@color/white</item>
        <item name="layout_constraintWidth_max">400dp</item>
        <item name="layout_constraintWidth_percent">0.8</item>
        <item name="android:background">@drawable/onboarding_primary_cta_button_rounded_bg</item>
        <item name="android:textAllCaps">false</item>
    </style>

    <style name="DeviceShieldOnboardingFAQHeaderStyle">
        <item name="android:fontFamily">sans-serif-medium</item>
        <item name="android:textColor">?attr/normalTextColor</item>
        <item name="android:textSize">20sp</item>
        <item name="android:lineSpacingExtra">8sp</item>
        <item name="android:textAlignment">viewStart</item>
    </style>

    <style name="DeviceShieldOnboardingFAQTextStyle">
        <item name="android:fontFamily">sans-serif</item>
        <item name="android:textColor">?attr/secondaryTextColor</item>
        <item name="android:textSize">16sp</item>
        <item name="android:textStyle">normal</item>
        <item name="android:lineSpacingExtra">8sp</item>
        <item name="android:textAlignment">viewStart</item>
    </style>

    <style name="OnboardingButtonSecondaryRoundedCta" parent="Widget.AppCompat.Button.Borderless">
        <item name="android:layout_marginBottom">20dp</item>
        <item name="android:textSize">15sp</item>
        <item name="android:padding">10dp</item>
        <item name="android:textColor">@color/cornflowerDark</item>
        <item name="layout_constraintBottom_toBottomOf">parent</item>
        <item name="layout_constraintWidth_max">400dp</item>
        <item name="layout_constraintWidth_percent">0.8</item>
        <item name="android:background">@drawable/onboarding_secondary_cta_button_rounded_bg</item>
        <item name="android:textAllCaps">false</item>
    </style>

    <style name="FeedbackFragmentStyle">
        <item name="android:background">?attr/colorPrimaryDark</item>
        <item name="android:layout_width">match_parent</item>
        <item name="android:layout_height">match_parent</item>
    </style>

    <style name="TextInputEditTextTheme" parent="ThemeOverlay.MaterialComponents.TextInputEditText.OutlinedBox">
        <item name="android:colorControlActivated">@color/cornflowerBlue</item>
    </style>

    <style name="FeedbackInputBoxStyle" parent="Widget.MaterialComponents.TextInputLayout.OutlinedBox">
        <item name="boxStrokeColor">@color/cornflowerBlue</item>
        <item name="hintTextColor">@color/cornflowerBlue</item>
        <item name="android:textColorHint">?attr/feedbackEditTextHintColor</item>
        <item name="boxBackgroundColor">?attr/feedbackEditTextBackgroundColor</item>
        <item name="android:theme">@style/TextInputEditTextTheme</item>
    </style>

    <style name="FeedbackEditTextInputStyle" parent="Widget.MaterialComponents.TextInputEditText.FilledBox">
        <item name="android:textSize">14sp</item>
        <item name="android:imeOptions">flagNoExtractUi</item>
        <item name="android:inputType">textLongMessage|textMultiLine</item>
        <item name="android:importantForAutofill" tools:ignore="NewApi">no</item>
        <item name="android:layout_width">match_parent</item>
        <item name="android:layout_height">match_parent</item>
        <item name="android:gravity">top</item>
        <item name="android:textColor">?attr/normalTextColor</item>
    </style>

    <style name="FeedbackTitle">
        <item name="android:layout_width">0dp</item>
        <item name="android:layout_height">wrap_content</item>
        <item name="android:layout_marginTop">12dp</item>
        <item name="android:textAlignment">center</item>
        <item name="android:fontFamily">sans-serif</item>
        <item name="android:textStyle">bold</item>
        <item name="android:textColor">?attr/normalTextColor</item>
        <item name="android:layout_marginStart">10dp</item>
        <item name="android:layout_marginEnd">10dp</item>
        <item name="android:textSize">22sp</item>
    </style>

    <style name="FeedbackTitle.FeedbackSubtitle">
        <item name="android:layout_width">0dp</item>
        <item name="android:layout_height">wrap_content</item>
        <item name="android:layout_marginTop">12dp</item>
        <item name="android:textAlignment">center</item>
        <item name="android:textStyle">normal</item>
        <item name="android:layout_marginStart">10dp</item>
        <item name="android:layout_marginEnd">10dp</item>
        <item name="android:textColor">?attr/normalTextColor</item>
        <item name="android:textSize">15sp</item>
        <item name="layout_constraintWidth_percent">0.8</item>
    </style>

    <style name="FeedbackTitle.FeedbackHappySadDisambiguationTitle">
        <item name="android:layout_width">wrap_content</item>
        <item name="android:layout_height">wrap_content</item>
        <item name="android:layout_marginTop">@dimen/feedbackTitleMarginTop</item>
        <item name="android:textColor">?attr/normalTextColor</item>
    </style>

    <style name="FeedbackTitle.FeedbackSubtitle.FeedbackHappySadDisambiguationSubtitle">
        <item name="android:textStyle">normal</item>
        <item name="android:layout_marginTop">9dp</item>
    </style>

    <style name="EmailSignOutButton" parent="@style/Widget.MaterialComponents.Button.TextButton">
        <item name="android:textAllCaps">false</item>
        <item name="android:letterSpacing">0.0</item>
        <item name="android:textSize">15sp</item>
        <item name="rippleColor">?attr/emailButtonRippleColor</item>
        <item name="android:textColor">@color/red50</item>
    </style>

    <style name="UnknownTrackerText">
        <item name="android:fontFamily">sans-serif</item>
        <item name="android:textAlignment">center</item>
        <item name="android:textStyle">bold</item>
        <item name="android:textColor">?attr/omnibarLogoLetterTextColor</item>
        <item name="android:textSize">13sp</item>
    </style>

    <style name="snackbarButtonStyle" parent="Widget.MaterialComponents.Button.TextButton.Snackbar">
        <item name="android:textColor">?attr/colorAccent</item>
    </style>

    <style name="FireproofWebsiteSectionTitle">
        <item name="android:layout_width">match_parent</item>
        <item name="android:layout_height">wrap_content</item>
        <item name="android:paddingTop">16dp</item>
        <item name="android:paddingBottom">16dp</item>
        <item name="android:fontFamily">sans-serif-medium</item>
        <item name="android:textColor">@color/cornflowerBlue</item>
        <item name="android:textSize">14sp</item>
        <item name="android:textStyle">normal</item>
        <item name="android:textAllCaps">true</item>
        <item name="android:selectable">false</item>
    </style>

    <style name="FireDialog" parent="@style/Theme.Design.BottomSheetDialog">
        <item name="android:windowIsFloating">false</item>
        <item name="android:statusBarColor">@android:color/transparent</item>
        <item name="bottomSheetStyle">@style/FireDialogStyle</item>
    </style>

    <style name="FireDialogStyle" parent="@style/Widget.Design.BottomSheet.Modal">
        <item name="android:background">@android:color/transparent</item>
    </style>

    <style name="NavigationHistoryDialog" parent="@style/Theme.Design.BottomSheetDialog">
        <item name="android:windowIsFloating">false</item>
        <item name="android:statusBarColor">@android:color/transparent</item>
        <item name="bottomSheetStyle">@style/NavigationHistoryDialogStyle</item>
    </style>

    <style name="NavigationHistoryDialogStyle" parent="@style/Widget.Design.BottomSheet.Modal">
        <item name="android:background">@android:color/transparent</item>
    </style>

    <style name="EmailTooltip" parent="@style/Theme.Design.BottomSheetDialog">
        <item name="android:windowIsFloating">false</item>
        <item name="android:statusBarColor">@android:color/transparent</item>
        <item name="bottomSheetStyle">@style/EmailTooltipStyle</item>
    </style>

    <style name="EmailTooltipStyle" parent="@style/Widget.Design.BottomSheet.Modal">
        <item name="android:background">@android:color/transparent</item>
    </style>

    <style name="LocationPermissionDialogTitle">
        <item name="android:fontFamily">sans-serif</item>
        <item name="android:textStyle">bold</item>
        <item name="android:textColor">?attr/normalTextColor</item>
        <item name="android:layout_marginStart">24dp</item>
        <item name="android:layout_marginEnd">24dp</item>
        <item name="android:textSize">20sp</item>
    </style>

    <style name="LocationPermissionDialogSubtitle">
        <item name="android:layout_marginTop">12dp</item>
        <item name="android:textStyle">normal</item>
        <item name="android:layout_marginStart">24dp</item>
        <item name="android:layout_marginEnd">24dp</item>
        <item name="android:textColor">?attr/normalTextColor</item>
        <item name="android:textSize">15sp</item>
        <item name="layout_constraintWidth_percent">0.8</item>
    </style>

    <style name="LocationPermissionDialogButton">
        <item name="android:textAllCaps">false</item>
        <item name="android:textAlignment">center</item>
        <item name="android:textStyle">normal</item>
        <item name="android:textColor">?android:colorAccent</item>
        <item name="android:textSize">15sp</item>
        <item name="layout_constraintWidth_percent">0.8</item>
        <item name="android:padding">12dp</item>
        <item name="android:background">?selectableItemBackground</item>
    </style>

    <style name="LocationPermissionDialogSplitter">
        <item name="android:background">?toolbarBgBorderColor</item>
        <item name="android:layout_width">match_parent</item>
        <item name="android:layout_height">1dp</item>
    </style>

    <style name="SitePermissionsSwitch">
        <item name="android:layout_width">match_parent</item>
        <item name="android:layout_height">wrap_content</item>
        <item name="android:paddingTop">12dp</item>
        <item name="android:paddingBottom">12dp</item>
        <item name="android:fontFamily">sans-serif</item>
        <item name="android:textColor">?attr/settingsItemTextColor</item>
        <item name="android:textSize">16sp</item>
        <item name="android:textStyle">normal</item>
        <item name="android:selectable">false</item>
        <item name="android:gravity">start</item>
    </style>

    <style name="DeviceShield" />

    <style name="DeviceShield.PrivacyReport" />

    <style name="DeviceShield.PrivacyReport.PastWeekCounters">
        <item name="android:fontFamily">sans-serif</item>
        <item name="android:textColor">?normalTextColor</item>
        <item name="android:textStyle">normal</item>
        <item name="android:selectable">false</item>
    </style>

    <style name="DeviceShield.PrivacyReport.PastWeekCounters.Title">
        <item name="android:textColor">@color/warmerGray</item>
        <item name="android:textSize">12sp</item>
        <item name="android:textAllCaps">true</item>
    </style>

    <style name="DeviceShield.PrivacyReport.TrackerEntry">
        <item name="android:fontFamily">sans-serif</item>
        <item name="android:textColor">?normalTextColor</item>
        <item name="android:lineSpacingExtra">6sp</item>
        <item name="android:textStyle">normal</item>
        <item name="android:selectable">false</item>
        <item name="android:textSize">16sp</item>
    </style>

    <style name="DeviceShield.PrivacyReport.Time">
        <item name="android:textColor">?secondaryTextColor</item>
        <item name="android:textStyle">normal</item>
        <item name="android:selectable">false</item>
        <item name="android:textSize">14sp</item>
    </style>

    <style name="DeviceShield.NewTab" />

    <style name="DeviceShield.NewTab.TextStyle">
        <item name="android:fontFamily">sans-serif</item>
        <item name="android:textColor">?normalTextColor</item>
        <item name="android:textSize">14sp</item>
        <item name="android:lineSpacingExtra">6sp</item>
    </style>

    <style name="SearchWidgetFavoriteContainer">
        <item name="android:layout_width">@dimen/searchWidgetFavoriteItemContainerWidth</item>
        <item name="android:layout_height">@dimen/searchWidgetFavoriteItemContainerHeight</item>
        <item name="android:clipToPadding">false</item>
    </style>

    <style name="SearchWidgetFavoriteFavicon">
        <item name="android:layout_width">@dimen/savedSiteGridItemFavicon</item>
        <item name="android:layout_height">@dimen/savedSiteGridItemFavicon</item>
        <item name="android:layout_gravity">center_horizontal|top</item>
        <item name="android:layout_marginStart">8dp</item>
        <item name="android:layout_marginEnd">8dp</item>
    </style>

    <style name="SearchWidgetFavoriteTitle">
        <item name="android:layout_width">match_parent</item>
        <item name="android:layout_height">wrap_content</item>
        <item name="android:gravity">center</item>
        <item name="android:layout_gravity">center_horizontal|bottom</item>
        <item name="android:textColor">@color/white</item>
        <item name="android:textSize">12sp</item>
        <item name="android:maxLines">1</item>
        <item name="android:ellipsize">end</item>
        <item name="android:layout_marginTop">8dp</item>
    </style>

    <style name="SearchWidgetContainer">
        <item name="android:layout_width">match_parent</item>
        <item name="android:layout_height">wrap_content</item>
        <item name="android:orientation">vertical</item>
        <item name="android:paddingTop">@dimen/searchWidgetPadding</item>
        <item name="android:paddingBottom">@dimen/searchWidgetPadding</item>
        <item name="android:elevation">2dp</item>
        <item name="android:layout_marginStart">1dp</item>
        <item name="android:layout_marginEnd">1dp</item>
    </style>

    <style name="SearchWidgetSearchBarContainer">
        <item name="android:layout_width">match_parent</item>
        <item name="android:layout_height">@dimen/searchWidgetSearchBarHeight</item>
        <item name="android:orientation">horizontal</item>
        <item name="android:layout_gravity">center</item>
        <item name="android:layout_margin">5dp</item>
        <item name="android:elevation">2dp</item>
    </style>

    <style name="SearchWithFavoritesWidgetSearchBarContainer">
        <item name="android:layout_width">match_parent</item>
        <item name="android:layout_height">@dimen/searchWidgetSearchBarHeight</item>
        <item name="android:orientation">horizontal</item>
        <item name="android:layout_gravity">top</item>
        <item name="android:layout_marginStart">@dimen/searchWidgetSearchBarSideMargin</item>
        <item name="android:layout_marginEnd">@dimen/searchWidgetSearchBarSideMargin</item>
    </style>

    <style name="SearchWidgetDDGLogo">
        <item name="android:layout_width">26dp</item>
        <item name="android:layout_height">26dp</item>
        <item name="android:layout_alignParentStart">true</item>
        <item name="android:layout_centerVertical">true</item>
        <item name="android:layout_marginStart">10dp</item>
        <item name="android:layout_marginEnd">8dp</item>
    </style>

    <style name="SearchWidgetInputBox">
        <item name="android:layout_width">match_parent</item>
        <item name="android:layout_height">wrap_content</item>
        <item name="android:layout_centerVertical">true</item>
        <item name="android:ellipsize">end</item>
        <item name="android:maxLines">1</item>
        <item name="android:textSize">16sp</item>
    </style>

    <style name="SearchWidgetSearchIcon">
        <item name="android:layout_width">24dp</item>
        <item name="android:layout_height">24dp</item>
        <item name="android:layout_alignParentEnd">true</item>
        <item name="android:layout_centerVertical">true</item>
        <item name="android:layout_marginStart">12dp</item>
        <item name="android:layout_marginEnd">12dp</item>
    </style>

    <style name="SearchWidgetFavoritesGrid">
        <item name="android:layout_width">match_parent</item>
        <item name="android:layout_height">match_parent</item>
        <item name="android:layout_marginTop">@dimen/searchWidgetFavoritesTopMargin</item>
        <item name="android:verticalSpacing">@dimen/searchWidgetFavoritesVerticalSpacing</item>
        <item name="android:horizontalSpacing">@dimen/searchWidgetFavoritesHorizontalSpacing</item>
        <item name="android:scrollbars">none</item>
        <item name="android:listSelector">#00000000</item>
    </style>

    <style name="SearchWidgetEmptyFavoritesHintContainer">
        <item name="android:layout_marginTop">16dp</item>
        <item name="android:layout_width">match_parent</item>
        <item name="android:layout_height">@dimen/savedSiteGridItemFavicon</item>
        <item name="android:orientation">vertical</item>
        <item name="android:gravity">center_vertical</item>
        <item name="android:visibility">invisible</item>
    </style>

    <style name="SearchWidgetEmptyFavoritesHint">
        <item name="android:layout_width">match_parent</item>
        <item name="android:layout_height">wrap_content</item>
        <item name="android:gravity">center</item>
        <item name="android:textSize">14sp</item>
        <item name="android:maxLines">1</item>
        <item name="android:ellipsize">end</item>
        <item name="android:textColor">@color/warGreyTwo</item>
    </style>

    <style name="SearchWidgetEmptyFavoritesAction">
        <item name="android:layout_width">match_parent</item>
        <item name="android:layout_height">wrap_content</item>
        <item name="android:textStyle">bold</item>
        <item name="android:gravity">center</item>
        <item name="android:textSize">15sp</item>
        <item name="android:maxLines">1</item>
        <item name="android:ellipsize">end</item>
        <item name="android:textColor">@color/cornflowerBlue</item>
    </style>

    <style name="SavedSiteFullScreenDialog">
        <item name="android:windowIsFloating">false</item>
        <item name="android:windowTranslucentStatus">true</item>
    </style>

    <style name="SavedSiteTextInputEditTextTheme">
        <item name="android:textColor">?attr/normalTextColor</item>
        <item name="android:backgroundTint">?attr/savedSiteEditTextUnderlineColor</item>
    </style>

    <style name="Theme.AppCompat.Transparent.NoActionBar" parent="Theme.AppCompat.Light.NoActionBar">
        <item name="android:windowIsTranslucent">true</item>
        <item name="android:windowBackground">@android:color/transparent</item>
        <item name="android:windowContentOverlay">@null</item>
        <item name="android:windowNoTitle">true</item>
        <item name="android:windowIsFloating">true</item>
        <item name="android:backgroundDimEnabled">false</item>
    </style>

    <style name="MessageCta" />

    <style name="MessageCta.Title" parent="TextAppearance.DuckDuckGo.Headline4">
        <item name="android:fontFamily">sans-serif-medium</item>
        <item name="android:textStyle">normal</item>
        <item name="android:gravity">center</item>
    </style>

    <style name="MessageCta.Description" parent="TextAppearance.DuckDuckGo.Body2">
        <item name="android:gravity">center</item>
    </style>

    <style name="MessageCta.Button" parent="Widget.AppCompat.Button.Borderless">
        <item name="android:minHeight">36dp</item>
        <item name="android:paddingTop">10dp</item>
        <item name="android:paddingBottom">10dp</item>
        <item name="android:paddingStart">14dp</item>
        <item name="android:paddingEnd">14dp</item>
        <item name="android:textAllCaps">true</item>
        <item name="android:textSize">14sp</item>
    </style>

    <style name="MessageCta.Button.Primary">
        <item name="android:textColor">@color/white</item>
        <item name="android:background">@drawable/button_primary_bg</item>
    </style>

    <style name="MessageCta.Button.Secondary">
        <item name="android:textColor">@color/cornflowerDark</item>
        <item name="android:background">@drawable/button_secondary_bg</item>
    </style>

</resources><|MERGE_RESOLUTION|>--- conflicted
+++ resolved
@@ -16,8 +16,6 @@
 
 <resources xmlns:tools="http://schemas.android.com/tools">
 
-<<<<<<< HEAD
-=======
     <style name="TextInputLayoutTheme" parent="Widget.Design.TextInputLayout">
         <item name="colorControlActivated">?colorAccent</item>
         <item name="colorControlNormal">?colorAccent</item>
@@ -82,60 +80,6 @@
         <item name="android:textColor">@color/cornflowerBlue</item>
     </style>
 
-    <style name="DashboardHeader">
-        <item name="android:fontFamily">sans-serif</item>
-        <item name="android:letterSpacing">0.14</item>
-        <item name="android:textColor">@color/grayishTwo</item>
-        <item name="android:textSize">12sp</item>
-        <item name="android:textStyle">bold</item>
-    </style>
-
-    <style name="DashboardEntryText">
-        <item name="android:layout_width">wrap_content</item>
-        <item name="android:layout_height">wrap_content</item>
-        <item name="android:fontFamily">sans-serif-medium</item>
-        <item name="android:paddingBottom">15dp</item>
-        <item name="android:paddingTop">15dp</item>
-        <item name="android:paddingEnd">22dp</item>
-        <item name="android:textColor">@color/almostBlackDark</item>
-        <item name="android:textIsSelectable">false</item>
-        <item name="android:textSize">14sp</item>
-        <item name="android:textStyle">normal</item>
-        <item name="android:clickable">false</item>
-    </style>
-
-    <style name="DashboardEntryIcon">
-        <item name="android:layout_width">66dp</item>
-        <item name="android:layout_height">wrap_content</item>
-        <item name="android:layout_gravity">center</item>
-        <item name="android:clickable">false</item>
-        <item name="android:importantForAccessibility">no</item>
-    </style>
-
-    <style name="ScorecardText">
-        <item name="android:textSize">14sp</item>
-        <item name="android:fontFamily">sans-serif-medium</item>
-        <item name="android:textStyle">normal</item>
-        <item name="android:textColor">@color/almostBlackDark</item>
-        <item name="android:paddingBottom">12dp</item>
-        <item name="android:selectable">true</item>
-        <item name="android:paddingTop">12dp</item>
-        <item name="android:paddingEnd">20dp</item>
-        <item name="android:paddingStart">20dp</item>
-    </style>
-
-    <style name="ScorecardSpecialText">
-        <item name="android:textSize">14sp</item>
-        <item name="android:fontFamily">sans-serif-medium</item>
-        <item name="android:textStyle">normal</item>
-        <item name="android:textColor">@color/midGreen</item>
-        <item name="android:paddingBottom">12dp</item>
-        <item name="android:paddingTop">12dp</item>
-        <item name="android:paddingEnd">20dp</item>
-        <item name="android:paddingStart">20dp</item>
-    </style>
-
->>>>>>> 4b5605ae
     <style name="SettingsSectionTitle">
         <item name="android:paddingTop">14dp</item>
         <item name="android:paddingBottom">14dp</item>
