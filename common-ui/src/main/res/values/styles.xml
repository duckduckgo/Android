<!--
  ~ Copyright (c) 2018 DuckDuckGo
  ~
  ~ Licensed under the Apache License, Version 2.0 (the "License");
  ~ you may not use this file except in compliance with the License.
  ~ You may obtain a copy of the License at
  ~
  ~     http://www.apache.org/licenses/LICENSE-2.0
  ~
  ~ Unless required by applicable law or agreed to in writing, software
  ~ distributed under the License is distributed on an "AS IS" BASIS,
  ~ WITHOUT WARRANTIES OR CONDITIONS OF ANY KIND, either express or implied.
  ~ See the License for the specific language governing permissions and
  ~ limitations under the License.
  -->

<resources xmlns:tools="http://schemas.android.com/tools">

    <style name="DashboardHeader">
        <item name="android:fontFamily">sans-serif</item>
        <item name="android:letterSpacing">0.14</item>
        <item name="android:textColor">@color/grayishTwo</item>
        <item name="android:textSize">12sp</item>
        <item name="android:textStyle">bold</item>
    </style>

    <style name="DashboardEntryText">
        <item name="android:layout_width">wrap_content</item>
        <item name="android:layout_height">wrap_content</item>
        <item name="android:fontFamily">sans-serif-medium</item>
        <item name="android:paddingBottom">15dp</item>
        <item name="android:paddingTop">15dp</item>
        <item name="android:paddingEnd">22dp</item>
        <item name="android:textColor">@color/almostBlackDark</item>
        <item name="android:textIsSelectable">false</item>
        <item name="android:textSize">14sp</item>
        <item name="android:textStyle">normal</item>
        <item name="android:clickable">false</item>
    </style>

    <style name="DashboardEntryIcon">
        <item name="android:layout_width">66dp</item>
        <item name="android:layout_height">wrap_content</item>
        <item name="android:layout_gravity">center</item>
        <item name="android:clickable">false</item>
        <item name="android:importantForAccessibility">no</item>
    </style>

    <style name="ScorecardText">
        <item name="android:textSize">14sp</item>
        <item name="android:fontFamily">sans-serif-medium</item>
        <item name="android:textStyle">normal</item>
        <item name="android:textColor">@color/almostBlackDark</item>
        <item name="android:paddingBottom">12dp</item>
        <item name="android:selectable">true</item>
        <item name="android:paddingTop">12dp</item>
        <item name="android:paddingEnd">20dp</item>
        <item name="android:paddingStart">20dp</item>
    </style>

    <style name="ScorecardSpecialText">
        <item name="android:textSize">14sp</item>
        <item name="android:fontFamily">sans-serif-medium</item>
        <item name="android:textStyle">normal</item>
        <item name="android:textColor">@color/midGreen</item>
        <item name="android:paddingBottom">12dp</item>
        <item name="android:paddingTop">12dp</item>
        <item name="android:paddingEnd">20dp</item>
        <item name="android:paddingStart">20dp</item>
    </style>

    <style name="SettingsSectionTitle">
        <item name="android:paddingTop">14dp</item>
        <item name="android:paddingBottom">14dp</item>
        <item name="android:paddingStart">@dimen/keyline_4</item>
        <item name="android:paddingEnd">@dimen/keyline_4</item>
        <item name="android:fontFamily">sans-serif-medium</item>
        <item name="android:textColor">@color/cornflowerBlue</item>
        <item name="android:textSize">14sp</item>
        <item name="android:textStyle">normal</item>
        <item name="android:textAllCaps">true</item>
        <item name="android:selectable">false</item>
        <item name="android:layout_width">match_parent</item>
        <item name="android:layout_height">wrap_content</item>
    </style>

    <style name="SectionDivider">
        <item name="android:paddingTop">24dp</item>
        <item name="android:paddingBottom">24dp</item>
    </style>

    <style name="BrowserIconMenuItem">
        <item name="android:paddingTop">6dp</item>
        <item name="android:paddingBottom">6dp</item>
        <item name="android:background">?selectableItemBackground</item>
        <item name="android:tint">?attr/browserIconColorSelector</item>
    </style>

    <style name="BrowserTextMenuItem">
        <item name="android:paddingEnd">24dp</item>
        <item name="android:paddingStart">24dp</item>
        <item name="android:paddingTop">14dp</item>
        <item name="android:paddingBottom">14dp</item>
        <item name="android:textSize">16sp</item>
        <item name="android:fontFamily">sans-serif</item>
        <item name="android:textStyle">normal</item>
        <item name="android:layout_width">match_parent</item>
        <item name="android:layout_height">wrap_content</item>
        <item name="android:textColor">@color/browser_menu_text</item>
        <item name="android:background">?attr/selectableItemBackground</item>
    </style>

    <style name="BrowserCheckBoxMenuItem">
        <item name="android:paddingEnd">24dp</item>
        <item name="android:paddingStart">24dp</item>
        <item name="android:paddingTop">14dp</item>
        <item name="android:paddingBottom">14dp</item>
        <item name="android:textSize">16sp</item>
        <item name="android:fontFamily">sans-serif</item>
        <item name="android:textStyle">normal</item>
        <item name="android:layout_width">match_parent</item>
        <item name="android:layout_height">wrap_content</item>
        <item name="android:textColor">@color/browser_menu_text</item>
        <item name="android:background">?attr/selectableItemBackground</item>
    </style>

    <style name="OnboardingButtonCircleCta" parent="Widget.AppCompat.Button.Borderless">
        <item name="layout_constraintWidth_max">400dp</item>
        <item name="layout_constraintWidth_percent">0.8</item>
        <item name="android:background">@drawable/onboarding_cta_button_circle_bg</item>
        <item name="android:textAllCaps">false</item>
    </style>

    <style name="OnboardingButtonPrimaryRoundedCta" parent="Widget.AppCompat.Button.Borderless">
        <item name="android:layout_marginBottom">20dp</item>
        <item name="android:textSize">15sp</item>
        <item name="android:textColor">@color/white</item>
        <item name="layout_constraintWidth_max">400dp</item>
        <item name="layout_constraintWidth_percent">0.8</item>
        <item name="android:background">@drawable/onboarding_primary_cta_button_rounded_bg</item>
        <item name="android:textAllCaps">false</item>
    </style>

    <style name="DeviceShieldOnboardingFAQHeaderStyle">
        <item name="android:fontFamily">sans-serif-medium</item>
        <item name="android:textColor">?attr/normalTextColor</item>
        <item name="android:textSize">20sp</item>
        <item name="android:lineSpacingExtra">8sp</item>
        <item name="android:textAlignment">viewStart</item>
    </style>

    <style name="DeviceShieldOnboardingFAQTextStyle">
        <item name="android:fontFamily">sans-serif</item>
        <item name="android:textColor">?attr/secondaryTextColor</item>
        <item name="android:textSize">16sp</item>
        <item name="android:textStyle">normal</item>
        <item name="android:lineSpacingExtra">8sp</item>
        <item name="android:textAlignment">viewStart</item>
    </style>

    <style name="OnboardingButtonSecondaryRoundedCta" parent="Widget.AppCompat.Button.Borderless">
        <item name="android:layout_marginBottom">20dp</item>
        <item name="android:textSize">15sp</item>
        <item name="android:padding">10dp</item>
        <item name="android:textColor">@color/cornflowerDark</item>
        <item name="layout_constraintBottom_toBottomOf">parent</item>
        <item name="layout_constraintWidth_max">400dp</item>
        <item name="layout_constraintWidth_percent">0.8</item>
        <item name="android:background">@drawable/onboarding_secondary_cta_button_rounded_bg</item>
        <item name="android:textAllCaps">false</item>
    </style>

    <style name="FeedbackFragmentStyle">
        <item name="android:background">?attr/colorPrimaryDark</item>
        <item name="android:layout_width">match_parent</item>
        <item name="android:layout_height">match_parent</item>
    </style>

    <style name="TextInputEditTextTheme" parent="ThemeOverlay.MaterialComponents.TextInputEditText.OutlinedBox">
        <item name="android:colorControlActivated">@color/cornflowerBlue</item>
    </style>

    <style name="FeedbackInputBoxStyle" parent="Widget.MaterialComponents.TextInputLayout.OutlinedBox">
        <item name="boxStrokeColor">@color/cornflowerBlue</item>
        <item name="hintTextColor">@color/cornflowerBlue</item>
        <item name="android:textColorHint">?attr/feedbackEditTextHintColor</item>
        <item name="boxBackgroundColor">?attr/feedbackEditTextBackgroundColor</item>
        <item name="android:theme">@style/TextInputEditTextTheme</item>
    </style>

    <style name="FeedbackEditTextInputStyle" parent="Widget.MaterialComponents.TextInputEditText.FilledBox">
        <item name="android:textSize">14sp</item>
        <item name="android:imeOptions">flagNoExtractUi</item>
        <item name="android:inputType">textLongMessage|textMultiLine</item>
        <item name="android:importantForAutofill" tools:ignore="NewApi">no</item>
        <item name="android:layout_width">match_parent</item>
        <item name="android:layout_height">match_parent</item>
        <item name="android:gravity">top</item>
        <item name="android:textColor">?attr/normalTextColor</item>
    </style>

    <style name="FeedbackTitle">
        <item name="android:layout_width">0dp</item>
        <item name="android:layout_height">wrap_content</item>
        <item name="android:layout_marginTop">12dp</item>
        <item name="android:textAlignment">center</item>
        <item name="android:fontFamily">sans-serif</item>
        <item name="android:textStyle">bold</item>
        <item name="android:textColor">?attr/normalTextColor</item>
        <item name="android:layout_marginStart">10dp</item>
        <item name="android:layout_marginEnd">10dp</item>
        <item name="android:textSize">22sp</item>
    </style>

    <style name="FeedbackTitle.FeedbackSubtitle">
        <item name="android:layout_width">0dp</item>
        <item name="android:layout_height">wrap_content</item>
        <item name="android:layout_marginTop">12dp</item>
        <item name="android:textAlignment">center</item>
        <item name="android:textStyle">normal</item>
        <item name="android:layout_marginStart">10dp</item>
        <item name="android:layout_marginEnd">10dp</item>
        <item name="android:textColor">?attr/normalTextColor</item>
        <item name="android:textSize">15sp</item>
        <item name="layout_constraintWidth_percent">0.8</item>
    </style>

    <style name="FeedbackTitle.FeedbackHappySadDisambiguationTitle">
        <item name="android:layout_width">wrap_content</item>
        <item name="android:layout_height">wrap_content</item>
        <item name="android:layout_marginTop">@dimen/feedbackTitleMarginTop</item>
        <item name="android:textColor">?attr/normalTextColor</item>
    </style>

    <style name="FeedbackTitle.FeedbackSubtitle.FeedbackHappySadDisambiguationSubtitle">
        <item name="android:textStyle">normal</item>
        <item name="android:layout_marginTop">9dp</item>
    </style>

    <style name="EmailSignOutButton" parent="@style/Widget.MaterialComponents.Button.TextButton">
        <item name="android:textAllCaps">false</item>
        <item name="android:letterSpacing">0.0</item>
        <item name="android:textSize">15sp</item>
        <item name="rippleColor">?attr/emailButtonRippleColor</item>
        <item name="android:textColor">@color/red50</item>
    </style>

    <style name="UnknownTrackerText">
        <item name="android:fontFamily">sans-serif</item>
        <item name="android:textAlignment">center</item>
        <item name="android:textStyle">bold</item>
        <item name="android:textColor">?attr/omnibarLogoLetterTextColor</item>
        <item name="android:textSize">13sp</item>
    </style>

    <style name="snackbarButtonStyle" parent="Widget.MaterialComponents.Button.TextButton.Snackbar">
        <item name="android:textColor">?attr/colorAccent</item>
    </style>

    <style name="FireproofWebsiteSectionTitle">
        <item name="android:layout_width">match_parent</item>
        <item name="android:layout_height">wrap_content</item>
        <item name="android:paddingTop">16dp</item>
        <item name="android:paddingBottom">16dp</item>
        <item name="android:fontFamily">sans-serif-medium</item>
        <item name="android:textColor">@color/cornflowerBlue</item>
        <item name="android:textSize">14sp</item>
        <item name="android:textStyle">normal</item>
        <item name="android:textAllCaps">true</item>
        <item name="android:selectable">false</item>
    </style>

    <style name="FireDialog" parent="@style/Theme.Design.BottomSheetDialog">
        <item name="android:windowIsFloating">false</item>
        <item name="android:statusBarColor">@android:color/transparent</item>
        <item name="bottomSheetStyle">@style/FireDialogStyle</item>
    </style>

    <style name="FireDialogStyle" parent="@style/Widget.Design.BottomSheet.Modal">
        <item name="android:background">@android:color/transparent</item>
    </style>

    <style name="NavigationHistoryDialog" parent="@style/Theme.Design.BottomSheetDialog">
        <item name="android:windowIsFloating">false</item>
        <item name="android:statusBarColor">@android:color/transparent</item>
        <item name="bottomSheetStyle">@style/NavigationHistoryDialogStyle</item>
    </style>

    <style name="NavigationHistoryDialogStyle" parent="@style/Widget.Design.BottomSheet.Modal">
        <item name="android:background">@android:color/transparent</item>
    </style>

    <style name="EmailTooltip" parent="@style/Theme.Design.BottomSheetDialog">
        <item name="android:windowIsFloating">false</item>
        <item name="android:statusBarColor">@android:color/transparent</item>
        <item name="bottomSheetStyle">@style/EmailTooltipStyle</item>
    </style>

    <style name="EmailTooltipStyle" parent="@style/Widget.Design.BottomSheet.Modal">
        <item name="android:background">@android:color/transparent</item>
    </style>

    <style name="LocationPermissionDialogTitle">
        <item name="android:fontFamily">sans-serif</item>
        <item name="android:textStyle">bold</item>
        <item name="android:textColor">?attr/normalTextColor</item>
        <item name="android:layout_marginStart">24dp</item>
        <item name="android:layout_marginEnd">24dp</item>
        <item name="android:textSize">20sp</item>
    </style>

    <style name="LocationPermissionDialogSubtitle">
        <item name="android:layout_marginTop">12dp</item>
        <item name="android:textStyle">normal</item>
        <item name="android:layout_marginStart">24dp</item>
        <item name="android:layout_marginEnd">24dp</item>
        <item name="android:textColor">?attr/normalTextColor</item>
        <item name="android:textSize">15sp</item>
        <item name="layout_constraintWidth_percent">0.8</item>
    </style>

    <style name="LocationPermissionDialogButton">
        <item name="android:textAllCaps">false</item>
        <item name="android:textAlignment">center</item>
        <item name="android:textStyle">normal</item>
        <item name="android:textColor">?android:colorAccent</item>
        <item name="android:textSize">15sp</item>
        <item name="layout_constraintWidth_percent">0.8</item>
        <item name="android:padding">12dp</item>
        <item name="android:background">?selectableItemBackground</item>
    </style>

    <style name="LocationPermissionDialogSplitter">
        <item name="android:background">?toolbarBgBorderColor</item>
        <item name="android:layout_width">match_parent</item>
        <item name="android:layout_height">1dp</item>
    </style>

<<<<<<< HEAD
=======
    <style name="SitePermissionsSwitch">
        <item name="android:layout_width">match_parent</item>
        <item name="android:layout_height">wrap_content</item>
        <item name="android:paddingTop">12dp</item>
        <item name="android:paddingBottom">12dp</item>
        <item name="android:fontFamily">sans-serif</item>
        <item name="android:textColor">?attr/settingsItemTextColor</item>
        <item name="android:textSize">16sp</item>
        <item name="android:textStyle">normal</item>
        <item name="android:selectable">false</item>
        <item name="android:gravity">start</item>
    </style>

    <style name="SitePermissionsSectionTitle">
        <item name="android:layout_width">match_parent</item>
        <item name="android:layout_height">wrap_content</item>
        <item name="android:paddingTop">16dp</item>
        <item name="android:paddingBottom">16dp</item>
        <item name="android:fontFamily">sans-serif-medium</item>
        <item name="android:textColor">@color/cornflowerBlue</item>
        <item name="android:textSize">14sp</item>
        <item name="android:textStyle">normal</item>
        <item name="android:textAllCaps">true</item>
        <item name="android:selectable">false</item>
    </style>

>>>>>>> 8dcfb8bc
    <style name="DeviceShield" />

    <style name="DeviceShield.PrivacyReport" />

    <style name="DeviceShield.PrivacyReport.PastWeekCounters">
        <item name="android:fontFamily">sans-serif</item>
        <item name="android:textColor">?normalTextColor</item>
        <item name="android:textStyle">normal</item>
        <item name="android:selectable">false</item>
    </style>

    <style name="DeviceShield.PrivacyReport.PastWeekCounters.Title">
        <item name="android:textColor">@color/warmerGray</item>
        <item name="android:textSize">12sp</item>
        <item name="android:textAllCaps">true</item>
    </style>

    <style name="DeviceShield.PrivacyReport.TrackerEntry">
        <item name="android:fontFamily">sans-serif</item>
        <item name="android:textColor">?normalTextColor</item>
        <item name="android:lineSpacingExtra">6sp</item>
        <item name="android:textStyle">normal</item>
        <item name="android:selectable">false</item>
        <item name="android:textSize">16sp</item>
    </style>

    <style name="DeviceShield.PrivacyReport.Time">
        <item name="android:textColor">?secondaryTextColor</item>
        <item name="android:textStyle">normal</item>
        <item name="android:selectable">false</item>
        <item name="android:textSize">14sp</item>
    </style>

    <style name="DeviceShield.NewTab" />

    <style name="DeviceShield.NewTab.TextStyle">
        <item name="android:fontFamily">sans-serif</item>
        <item name="android:textColor">?normalTextColor</item>
        <item name="android:textSize">14sp</item>
        <item name="android:lineSpacingExtra">6sp</item>
    </style>

    <style name="SearchWidgetFavoriteContainer">
        <item name="android:layout_width">@dimen/searchWidgetFavoriteItemContainerWidth</item>
        <item name="android:layout_height">@dimen/searchWidgetFavoriteItemContainerHeight</item>
        <item name="android:clipToPadding">false</item>
    </style>

    <style name="SearchWidgetFavoriteFavicon">
        <item name="android:layout_width">@dimen/savedSiteGridItemFavicon</item>
        <item name="android:layout_height">@dimen/savedSiteGridItemFavicon</item>
        <item name="android:layout_gravity">center_horizontal|top</item>
        <item name="android:layout_marginStart">8dp</item>
        <item name="android:layout_marginEnd">8dp</item>
    </style>

    <style name="SearchWidgetFavoriteTitle">
        <item name="android:layout_width">match_parent</item>
        <item name="android:layout_height">wrap_content</item>
        <item name="android:gravity">center</item>
        <item name="android:layout_gravity">center_horizontal|bottom</item>
        <item name="android:textColor">@color/white</item>
        <item name="android:textSize">12sp</item>
        <item name="android:maxLines">1</item>
        <item name="android:ellipsize">end</item>
        <item name="android:layout_marginTop">8dp</item>
    </style>

    <style name="SearchWidgetContainer">
        <item name="android:layout_width">match_parent</item>
        <item name="android:layout_height">wrap_content</item>
        <item name="android:orientation">vertical</item>
        <item name="android:paddingTop">@dimen/searchWidgetPadding</item>
        <item name="android:paddingBottom">@dimen/searchWidgetPadding</item>
        <item name="android:elevation">2dp</item>
        <item name="android:layout_marginStart">1dp</item>
        <item name="android:layout_marginEnd">1dp</item>
    </style>

    <style name="SearchWidgetSearchBarContainer">
        <item name="android:layout_width">match_parent</item>
        <item name="android:layout_height">@dimen/searchWidgetSearchBarHeight</item>
        <item name="android:orientation">horizontal</item>
        <item name="android:layout_gravity">center</item>
        <item name="android:layout_margin">5dp</item>
        <item name="android:elevation">2dp</item>
    </style>

    <style name="SearchWithFavoritesWidgetSearchBarContainer">
        <item name="android:layout_width">match_parent</item>
        <item name="android:layout_height">@dimen/searchWidgetSearchBarHeight</item>
        <item name="android:orientation">horizontal</item>
        <item name="android:layout_gravity">top</item>
        <item name="android:layout_marginStart">@dimen/searchWidgetSearchBarSideMargin</item>
        <item name="android:layout_marginEnd">@dimen/searchWidgetSearchBarSideMargin</item>
    </style>

    <style name="SearchWidgetDDGLogo">
        <item name="android:layout_width">26dp</item>
        <item name="android:layout_height">26dp</item>
        <item name="android:layout_alignParentStart">true</item>
        <item name="android:layout_centerVertical">true</item>
        <item name="android:layout_marginStart">10dp</item>
        <item name="android:layout_marginEnd">8dp</item>
    </style>

    <style name="SearchWidgetInputBox">
        <item name="android:layout_width">match_parent</item>
        <item name="android:layout_height">wrap_content</item>
        <item name="android:layout_centerVertical">true</item>
        <item name="android:ellipsize">end</item>
        <item name="android:maxLines">1</item>
        <item name="android:textSize">16sp</item>
    </style>

    <style name="SearchWidgetSearchIcon">
        <item name="android:layout_width">24dp</item>
        <item name="android:layout_height">24dp</item>
        <item name="android:layout_alignParentEnd">true</item>
        <item name="android:layout_centerVertical">true</item>
        <item name="android:layout_marginStart">12dp</item>
        <item name="android:layout_marginEnd">12dp</item>
    </style>

    <style name="SearchWidgetFavoritesGrid">
        <item name="android:layout_width">match_parent</item>
        <item name="android:layout_height">match_parent</item>
        <item name="android:layout_marginTop">@dimen/searchWidgetFavoritesTopMargin</item>
        <item name="android:verticalSpacing">@dimen/searchWidgetFavoritesVerticalSpacing</item>
        <item name="android:horizontalSpacing">@dimen/searchWidgetFavoritesHorizontalSpacing</item>
        <item name="android:scrollbars">none</item>
        <item name="android:listSelector">#00000000</item>
    </style>

    <style name="SearchWidgetEmptyFavoritesHintContainer">
        <item name="android:layout_marginTop">16dp</item>
        <item name="android:layout_width">match_parent</item>
        <item name="android:layout_height">@dimen/savedSiteGridItemFavicon</item>
        <item name="android:orientation">vertical</item>
        <item name="android:gravity">center_vertical</item>
        <item name="android:visibility">invisible</item>
    </style>

    <style name="SearchWidgetEmptyFavoritesHint">
        <item name="android:layout_width">match_parent</item>
        <item name="android:layout_height">wrap_content</item>
        <item name="android:gravity">center</item>
        <item name="android:textSize">14sp</item>
        <item name="android:maxLines">1</item>
        <item name="android:ellipsize">end</item>
        <item name="android:textColor">@color/warGreyTwo</item>
    </style>

    <style name="SearchWidgetEmptyFavoritesAction">
        <item name="android:layout_width">match_parent</item>
        <item name="android:layout_height">wrap_content</item>
        <item name="android:textStyle">bold</item>
        <item name="android:gravity">center</item>
        <item name="android:textSize">15sp</item>
        <item name="android:maxLines">1</item>
        <item name="android:ellipsize">end</item>
        <item name="android:textColor">@color/cornflowerBlue</item>
    </style>

    <style name="SavedSiteFullScreenDialog">
        <item name="android:windowIsFloating">false</item>
        <item name="android:windowTranslucentStatus">true</item>
    </style>

    <style name="SavedSiteTextInputEditTextTheme">
        <item name="android:textColor">?attr/normalTextColor</item>
        <item name="android:backgroundTint">?attr/savedSiteEditTextUnderlineColor</item>
    </style>

    <style name="Theme.AppCompat.Transparent.NoActionBar" parent="Theme.AppCompat.Light.NoActionBar">
        <item name="android:windowIsTranslucent">true</item>
        <item name="android:windowBackground">@android:color/transparent</item>
        <item name="android:windowContentOverlay">@null</item>
        <item name="android:windowNoTitle">true</item>
        <item name="android:windowIsFloating">true</item>
        <item name="android:backgroundDimEnabled">false</item>
    </style>

    <style name="MessageCta" />

    <style name="MessageCta.Title" parent="TextAppearance.DuckDuckGo.Headline4">
        <item name="android:fontFamily">sans-serif-medium</item>
        <item name="android:textStyle">normal</item>
        <item name="android:gravity">center</item>
    </style>

    <style name="MessageCta.Description" parent="TextAppearance.DuckDuckGo.Body2">
        <item name="android:gravity">center</item>
    </style>

    <style name="MessageCta.Button" parent="Widget.AppCompat.Button.Borderless">
        <item name="android:minHeight">36dp</item>
        <item name="android:paddingTop">10dp</item>
        <item name="android:paddingBottom">10dp</item>
        <item name="android:paddingStart">14dp</item>
        <item name="android:paddingEnd">14dp</item>
        <item name="android:textAllCaps">true</item>
        <item name="android:textSize">14sp</item>
    </style>

    <style name="MessageCta.Button.Primary">
        <item name="android:textColor">@color/white</item>
        <item name="android:background">@drawable/button_primary_bg</item>
    </style>

    <style name="MessageCta.Button.Secondary">
        <item name="android:textColor">@color/cornflowerDark</item>
        <item name="android:background">@drawable/button_secondary_bg</item>
    </style>

</resources><|MERGE_RESOLUTION|>--- conflicted
+++ resolved
@@ -336,8 +336,6 @@
         <item name="android:layout_height">1dp</item>
     </style>
 
-<<<<<<< HEAD
-=======
     <style name="SitePermissionsSwitch">
         <item name="android:layout_width">match_parent</item>
         <item name="android:layout_height">wrap_content</item>
@@ -364,7 +362,6 @@
         <item name="android:selectable">false</item>
     </style>
 
->>>>>>> 8dcfb8bc
     <style name="DeviceShield" />
 
     <style name="DeviceShield.PrivacyReport" />
