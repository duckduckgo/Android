--- conflicted
+++ resolved
@@ -276,7 +276,6 @@
         <item name="android:theme">@style/TextInputEditTextTheme</item>
     </style>
 
-<<<<<<< HEAD
     <!-- Switches -->
     <style name="Widget.DuckDuckGo.Switch" parent="Widget.MaterialComponents.CompoundButton.Switch">
         <item name="materialThemeOverlay">@style/ThemeOverlay.DuckDuckGo.Switch</item>
@@ -312,7 +311,8 @@
         <item name="colorPrimary">@color/accentBlue</item>
         <item name="colorOnPrimary">@color/accentBlue</item>
         <item name="colorOnSurface">@color/white</item>
-=======
+    </style>
+
     <!-- Dividers -->
     <style name="Widget.DuckDuckGo.HorizontalDivider">
         <item name="android:layout_width">match_parent</item>
@@ -324,6 +324,5 @@
         <item name="android:layout_width">@dimen/verticalDividerWidth</item>
         <item name="android:layout_height">match_parent</item>
         <item name="android:background">?attr/sectionDividerColor</item>
->>>>>>> 343a17d2
     </style>
 </resources>