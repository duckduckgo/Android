--- conflicted
+++ resolved
@@ -234,15 +234,12 @@
         <item name="android:textAllCaps">false</item>
     </style>
 
-<<<<<<< HEAD
     <style name="Widget.DuckDuckGo.Button.Secondary.Rounded">
         <item name="android:background">@drawable/background_white_button_secondary_rounded</item>
         <item name="android:textAllCaps">false</item>
         <item name="android:textColor">@color/cornflowerBlue</item>
     </style>
 
-=======
->>>>>>> bf23c6d9
     <style name="Widget.DuckDuckGo.IconButton">
         <item name="android:background">@drawable/background_icon_button</item>
         <item name="android:padding">@dimen/keyline_5</item>
