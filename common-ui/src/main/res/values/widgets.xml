--- conflicted
+++ resolved
@@ -230,18 +230,6 @@
         <item name="android:textAllCaps">true</item>
     </style>
 
-<<<<<<< HEAD
-    <!-- MessageCta -->
-    <style name="Widget.DuckDuckGo.MessageCta">
-        <item name="android:layout_width">match_parent</item>
-        <item name="android:layout_height">wrap_content</item>
-        <item name="android:background">@drawable/background_message_cta</item>
-        <item name="android:elevation">4dp</item>
-        <item name="android:layout_marginTop">@dimen/keyline_4</item>
-        <item name="android:layout_marginStart">@dimen/keyline_4</item>
-        <item name="android:layout_marginEnd">@dimen/keyline_4</item>
-        <item name="android:layout_marginBottom">@dimen/keyline_1</item>
-=======
     <style name="Widget.DuckDuckGo.IconButton">
         <item name="android:background">@drawable/background_icon_button</item>
         <item name="android:padding">@dimen/keyline_5</item>
@@ -257,7 +245,18 @@
         <item name="upActionContentDescription">
             @string/searhbar_upaction_content_description_default
         </item>
->>>>>>> 3986e97c
+    </style>
+
+    <!-- MessageCta -->
+    <style name="Widget.DuckDuckGo.MessageCta">
+        <item name="android:layout_width">match_parent</item>
+        <item name="android:layout_height">wrap_content</item>
+        <item name="android:background">@drawable/background_message_cta</item>
+        <item name="android:elevation">4dp</item>
+        <item name="android:layout_marginTop">@dimen/keyline_4</item>
+        <item name="android:layout_marginStart">@dimen/keyline_4</item>
+        <item name="android:layout_marginEnd">@dimen/keyline_4</item>
+        <item name="android:layout_marginBottom">@dimen/keyline_1</item>
     </style>
 
 </resources>