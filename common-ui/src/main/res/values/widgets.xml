--- conflicted
+++ resolved
@@ -128,17 +128,10 @@
 
     <!-- Section Header -->
     <style name="Widget.DuckDuckGo.SectionHeader">
-<<<<<<< HEAD
         <item name="android:paddingTop">32dp</item>
         <item name="android:paddingBottom">14dp</item>
         <item name="android:paddingStart">@dimen/keyline_4</item>
         <item name="android:paddingEnd">@dimen/keyline_4</item>
-=======
-        <item name="android:paddingTop">@dimen/keyline_4</item>
-        <item name="android:paddingBottom">@dimen/keyline_4</item>
-        <item name="android:paddingStart">@dimen/settingsItemHorizontalPadding</item>
-        <item name="android:paddingEnd">@dimen/settingsItemHorizontalPadding</item>
->>>>>>> de422b20
         <item name="android:textAppearance">@style/Widget.DuckDuckGo.SectionHeader.TextAppearance</item>
     </style>
 
