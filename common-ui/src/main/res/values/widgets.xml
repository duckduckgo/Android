--- conflicted
+++ resolved
@@ -203,7 +203,34 @@
         <item name="android:textColor">@color/almostBlackDark</item>
     </style>
 
-<<<<<<< HEAD
+    <!-- Buttons -->
+    <style name="Widget.DuckDuckGo.Button" parent="Widget.AppCompat.Button.Borderless">
+        <item name="android:textSize">14sp</item>
+        <item name="android:textColor">@color/white</item>
+        <item name="android:textAllCaps">false</item>
+        <item name="android:textAlignment">center</item>
+    </style>
+
+    <style name="Widget.DuckDuckGo.Button.Primary">
+        <item name="android:background">@drawable/background_blue_button_rounded_corners</item>
+        <item name="android:textAllCaps">true</item>
+    </style>
+
+    <style name="Widget.DuckDuckGo.Button.Primary.Lowercase">
+        <item name="android:textAllCaps">false</item>
+    </style>
+
+    <style name="Widget.DuckDuckGo.Button.Secondary">
+        <item name="android:textColor">@color/cornflowerBlue</item>
+        <item name="android:background">@drawable/background_transparent_button_rounded_corners</item>
+    </style>
+
+    <style name="Widget.DuckDuckGo.Button.Borderless">
+        <item name="android:textColor">@color/cornflowerBlue</item>
+        <item name="android:textAllCaps">true</item>
+    </style>
+
+    <!-- MessageCta -->
     <style name="Widget.DuckDuckGo.MessageCta">
         <item name="android:layout_width">match_parent</item>
         <item name="android:layout_height">wrap_content</item>
@@ -213,33 +240,6 @@
         <item name="android:layout_marginStart">@dimen/keyline_4</item>
         <item name="android:layout_marginEnd">@dimen/keyline_4</item>
         <item name="android:layout_marginBottom">@dimen/keyline_1</item>
-=======
-    <!-- Buttons -->
-    <style name="Widget.DuckDuckGo.Button" parent="Widget.AppCompat.Button.Borderless">
-        <item name="android:textSize">14sp</item>
-        <item name="android:textColor">@color/white</item>
-        <item name="android:textAllCaps">false</item>
-        <item name="android:textAlignment">center</item>
-    </style>
-
-    <style name="Widget.DuckDuckGo.Button.Primary">
-        <item name="android:background">@drawable/background_blue_button_rounded_corners</item>
-        <item name="android:textAllCaps">true</item>
-    </style>
-
-    <style name="Widget.DuckDuckGo.Button.Primary.Lowercase">
-        <item name="android:textAllCaps">false</item>
-    </style>
-
-    <style name="Widget.DuckDuckGo.Button.Secondary">
-        <item name="android:textColor">@color/cornflowerBlue</item>
-        <item name="android:background">@drawable/background_transparent_button_rounded_corners</item>
-    </style>
-
-    <style name="Widget.DuckDuckGo.Button.Borderless">
-        <item name="android:textColor">@color/cornflowerBlue</item>
-        <item name="android:textAllCaps">true</item>
->>>>>>> 524e89d1
     </style>
 
 </resources>