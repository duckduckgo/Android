--- conflicted
+++ resolved
@@ -296,7 +296,6 @@
         <item name="cornerSize">@dimen/dialogBorderRadius</item>
     </style>
 
-<<<<<<< HEAD
     <!-- Dax Dialog -->
     <style name="Widget.DuckDuckGo.DaxDialogFragment" parent="android:Theme.DeviceDefault.Light.NoActionBar">
         <item name="android:windowTranslucentStatus">true</item>
@@ -320,36 +319,6 @@
     </style>
 
     <!-- Text Input -->
-    <style name="Widget.DuckDuckGo.TextInput"
-           parent="@style/Widget.MaterialComponents.TextInputLayout.OutlinedBox">
-        <item name="shapeAppearance">@style/ShapeAppearance.DuckDuckGo.SmallComponent</item>
-        <item name="boxStrokeColor">@color/text_input_color_selector</item>
-        <item name="endIconTint">?attr/daxColorPrimaryIcon</item>
-        <item name="hintTextColor">@color/text_input_hint_color_selector</item>
-        <item name="android:textColorHint">@color/text_input_hint_color_selector</item>
-        <item name="android:theme">@style/Widget.DuckDuckGo.TextInputCursor</item>
-    </style>
-
-    <!-- The color of the cursor comes from the theme, not the widget itself -->
-    <style name="Widget.DuckDuckGo.TextInputCursor">
-        <item name="android:colorControlActivated">?attr/daxColorAccentBlue</item>
-=======
-    <!-- Text Input -->
-    <style name="Widget.DuckDuckGo.TextInputView"
-           parent="@style/Widget.MaterialComponents.TextInputLayout.OutlinedBox">
-        <item name="android:textColorHint">@color/text_input_hint_color_selector</item>
-        <item name="boxCornerRadiusBottomEnd">@dimen/keyline_2</item>
-        <item name="boxCornerRadiusBottomStart">@dimen/keyline_2</item>
-        <item name="boxCornerRadiusTopStart">@dimen/keyline_2</item>
-        <item name="boxCornerRadiusTopEnd">@dimen/keyline_2</item>
-        <item name="boxStrokeColor">@color/text_input_box_color_selector</item>
-        <item name="boxStrokeWidth">1dp</item>
-        <item name="endIconTint">?attr/daxColorPrimaryIcon</item>
-        <item name="hintTextColor">@color/text_input_hint_color_selector</item>
-        <item name="android:theme">@style/TextInputEditTextTheme</item>
->>>>>>> e229da52
-    </style>
-
     <style name="Widget.DuckDuckGo.TextInput"
            parent="@style/Widget.MaterialComponents.TextInputLayout.OutlinedBox">
         <item name="shapeAppearance">@style/ShapeAppearance.DuckDuckGo.SmallComponent</item>
