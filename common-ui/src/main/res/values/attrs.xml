<!--
  ~ Copyright (c) 2018 DuckDuckGo
  ~
  ~ Licensed under the Apache License, Version 2.0 (the "License");
  ~ you may not use this file except in compliance with the License.
  ~ You may obtain a copy of the License at
  ~
  ~     http://www.apache.org/licenses/LICENSE-2.0
  ~
  ~ Unless required by applicable law or agreed to in writing, software
  ~ distributed under the License is distributed on an "AS IS" BASIS,
  ~ WITHOUT WARRANTIES OR CONDITIONS OF ANY KIND, either express or implied.
  ~ See the License for the specific language governing permissions and
  ~ limitations under the License.
  -->

<resources>

    <attr name="daxLogoTextColor" format="color" />
    <attr name="headerDescriptionColor" format="color" />
    <attr name="dialogBgColor" format="color" />
    <attr name="toolbarIconColor" format="color" />
    <attr name="toolbarTextColor" format="color" />
    <attr name="toolbarBgColor" format="color" />
    <attr name="toolbarBgBorderColor" format="color" />
    <attr name="browserIconColorSelector" format="color" />
    <attr name="browserMenuTextColor" format="color" />
    <attr name="browserMenuTextColorDisabled" format="color" />
    <attr name="omnibarRoundedFieldBackgroundColor" format="color" />
    <attr name="omnibarTextColor" format="color" />
    <attr name="omnibarHintColor" format="color" />
    <attr name="omnibarLogoLetterTextColor" format="color" />
    <attr name="autoCompleteTextColor" format="color" />
    <attr name="autoCompleteSubtitleTextColor" format="color" />
    <attr name="tabTitleTextColor" format="color" />
    <attr name="tabTitleTextColorLegacy" format="color" />
    <attr name="tabSubtitleTextColor" format="color" />
    <attr name="tabSelectedBorderColor" format="color" />
    <attr name="tabsFireTextColor" format="color" />
    <attr name="tabCardBackgroundColor" format="color" />
    <attr name="whitelistTextColor" format="color" />
    <attr name="bookmarkIconColor" format="color" />
    <attr name="websiteListFaviconBackground" format="color" />
    <attr name="savedSiteEmptyTextColor" format="color" />
    <attr name="settingsItemTextColor" format="color" />
    <attr name="settingsItemTextColorDisabled" format="color" />
    <attr name="settingsMinorTextColor" format="color" />
    <attr name="settingsSwitchBackgroundColor" format="color" />
    <attr name="settingsDividerColor" format="color" />
    <attr name="buttonOutlinedBorderColor" format="color" />
    <attr name="buttonOutlinedTextColor" format="color" />
    <attr name="callToActionTitleColor" format="color" />
    <attr name="callToActionSubtitleColor" format="color" />
    <attr name="feedbackAnonymousFeedbackLabelColor" format="color" />
    <attr name="feedbackListItemBackgroundColor" format="color" />
    <attr name="feedbackListItemSeparatorColor" format="color" />
    <attr name="feedbackEditTextBackgroundColor" format="color" />
    <attr name="feedbackEditTextHintColor" format="color" />
    <attr name="daxDialogBackgroundColor" format="color" />
    <attr name="daxDialogSecondaryButtonTextColor" format="color" />
    <attr name="daxDialogSecondaryButtonRippleColor" format="color" />
    <attr name="brokenSiteSelectionTextColor" format="color" />
    <attr name="brokenSiteOutlinedColor" format="color" />
    <attr name="brokenSitesButtonDisabledBackgroundColor" format="color" />
    <attr name="brokenSitesButtonDisabledTextColor" format="color" />
    <attr name="brokenSitesButtonRippleColor" format="color" />
    <attr name="topCallToActionDescriptionColor" format="color" />
    <attr name="topCallToActionBackgroundColor" format="color" />
    <attr name="privacyDashboardLogoLetterTextColor" format="color" />
    <attr name="fireproofWebsiteTitleTextColor" format="color" />
    <attr name="emailButtonRippleColor" format="color" />
    <attr name="deviceShieldExcludedAppNameTextColor" format="color" />
    <attr name="quickAccessItemTitleTextColor" format="color" />
    <attr name="listItemImageBackground" format="color" />
    <attr name="lightContainerBackground" format="color" />

    <attr name="textAppearanceButton1" format="reference" />
    <attr name="textAppearanceButton2" format="reference" />
    <attr name="savedSiteEditTextUnderlineColor" format="color" />
    <attr name="listItemBackgroundColor" format="color" />
    <attr name="listItemSeparatorColor" format="color" />
    <attr name="textInputOutlinedBoxColor" format="color" />
    <attr name="textInputOutlinedBoxColorHighlight" format="color" />

    <attr name="normalTextColor" format="color" />
    <attr name="secondaryTextColor" format="color" />
    <attr name="accentTextColor" format="color" />
    <attr name="primaryIconColor" format="color" />
    <attr name="secondaryIconColor" format="color" />
    <attr name="accentIconColor" format="color" />
    <attr name="splitterColor" format="color" />
    <attr name="secondaryButtonPressedColor" format="color" />

    <attr name="dialogPrimaryButtonColor" format="color" />
    <attr name="dialogSecondaryButtonColor" format="color" />

<<<<<<< HEAD
    <attr name="menuItemViewIconColor" format="color" />
=======
>>>>>>> afdb2d82
    <attr name="overflowMenuDividerColor" format="color" />
</resources><|MERGE_RESOLUTION|>--- conflicted
+++ resolved
@@ -94,9 +94,5 @@
     <attr name="dialogPrimaryButtonColor" format="color" />
     <attr name="dialogSecondaryButtonColor" format="color" />
 
-<<<<<<< HEAD
-    <attr name="menuItemViewIconColor" format="color" />
-=======
->>>>>>> afdb2d82
     <attr name="overflowMenuDividerColor" format="color" />
 </resources>