<!--
  ~ Copyright (c) 2022 DuckDuckGo
  ~
  ~ Licensed under the Apache License, Version 2.0 (the "License");
  ~ you may not use this file except in compliance with the License.
  ~ You may obtain a copy of the License at
  ~
  ~     http://www.apache.org/licenses/LICENSE-2.0
  ~
  ~ Unless required by applicable law or agreed to in writing, software
  ~ distributed under the License is distributed on an "AS IS" BASIS,
  ~ WITHOUT WARRANTIES OR CONDITIONS OF ANY KIND, either express or implied.
  ~ See the License for the specific language governing permissions and
  ~ limitations under the License.
  -->

<resources xmlns:tools="http://schemas.android.com/tools">

    <!-- Attributes to control how status and navigation bar are displayed across OS versions. -->
    <attr name="preferDarkStatusBarIcons" format="boolean" />
    <attr name="preferDarkNavigationBarIcons" format="boolean" />
    <attr name="preferredStatusBarColor" format="color" />
    <attr name="preferredNavigationBarColor" format="color" />

    <!-- The platform theme is where OS version specific flags are used. -->
    <style name="Platform.V23.Theme.DuckDuckGo" parent="Theme.MaterialComponents.Light.NoActionBar"/>

    <style name="Platform.Theme.DuckDuckGo" parent="Platform.V23.Theme.DuckDuckGo">
        <item name="android:windowActivityTransitions" tools:ignore="NewApi">true</item>
        <item name="android:windowLightStatusBar" tools:ignore="NewApi">?attr/preferDarkStatusBarIcons</item>
        <item name="android:windowLightNavigationBar" tools:ignore="NewApi">?attr/preferDarkNavigationBarIcons</item>
        <item name="android:statusBarColor" tools:ignore="NewApi">?attr/preferredStatusBarColor</item>
        <item name="android:navigationBarColor" tools:ignore="NewApi">?attr/preferredNavigationBarColor</item>
    </style>

    <!--  Our base theme, Base.Theme.DuckDuckGo,
    is where we override or define default styles for views and text appearance attributes. -->
    <style name="Base.Theme.DuckDuckGo" parent="Platform.Theme.DuckDuckGo">

        <!--Design System Legacy Typography (to be removed when the migration happens) -->
        <item name="textAppearanceHeadline1">@style/TextAppearance.DuckDuckGo.Headline1</item>
        <item name="textAppearanceHeadline2">@style/TextAppearance.DuckDuckGo.Headline2</item>
        <item name="textAppearanceHeadline3">@style/TextAppearance.DuckDuckGo.Headline3</item>
        <item name="textAppearanceHeadline4">@style/TextAppearance.DuckDuckGo.Headline4</item>
        <item name="textAppearanceHeadline5">@style/TextAppearance.DuckDuckGo.Headline5</item>
        <item name="textAppearanceBody1">@style/TextAppearance.DuckDuckGo.Body1</item>
        <item name="textAppearanceBody2">@style/TextAppearance.DuckDuckGo.Body2</item>
        <item name="textAppearanceButton1">@style/TextAppearance.DuckDuckGo.Button1</item>
        <item name="textAppearanceButton2">@style/TextAppearance.DuckDuckGo.Button2</item>

        <item name="textAppearanceTitle">@style/Typography.DuckDuckGo.Title</item>
        <item name="textAppearanceH1">@style/Typography.DuckDuckGo.H1</item>
        <item name="textAppearanceH2">@style/Typography.DuckDuckGo.H2</item>
        <item name="textAppearanceH3">@style/Typography.DuckDuckGo.H3</item>
        <item name="textAppearanceH4">@style/Typography.DuckDuckGo.H4</item>
        <item name="textAppearanceH5">@style/Typography.DuckDuckGo.H5</item>
        <item name="textAppearanceButton">@style/Typography.DuckDuckGo.Button</item>
        <item name="textAppearanceCaption">@style/Typography.DuckDuckGo.Caption</item>

        <!-- Shape -->
        <item name="shapeAppearanceSmallComponent">@style/ShapeAppearance.DuckDuckGo.SmallComponent</item>
        <item name="shapeAppearanceMediumComponent">@style/ShapeAppearance.DuckDuckGo.MediumComponent</item>
        <item name="shapeAppearanceLargeComponent">@style/ShapeAppearance.DuckDuckGo.LargeComponent</item>

        <!-- Android Components -->
        <item name="actionOverflowMenuStyle">@style/PopUpOverflowMenu</item>
        <item name="actionOverflowButtonStyle">@style/PopUpOverflowButton</item>
        <item name="bottomSheetDialogTheme">@style/Widget.DuckDuckGo.BottomSheetDialog</item>
        <item name="tabStyle">@style/Widget.DuckDuckGo.TabLayout</item>
        <item name="radioButtonStyle">@style/Widget.DuckDuckGo.RadioButton</item>
        <item name="sliderStyle">@style/Widget.DuckDuckGo.Slider</item>
        <item name="switchStyle">@style/Widget.DuckDuckGo.Switch</item>
        <item name="snackbarStyle">@style/Widget.DuckDuckGo.Snackbar</item>
        <item name="snackbarButtonStyle">@style/Widget.DuckDuckGo.SnackbarButton</item>
        <item name="snackbarTextViewStyle">@style/Widget.DuckDuckGo.SnackbarText</item>
        <item name="autoCompleteTextViewStyle">@style/Widget.DuckDuckGo.AutoCompleteTextView</item>
        <item name="alertDialogTheme">@style/AlertDialogTheme</item>
        <item name="android:alertDialogTheme">@style/AlertDialogTheme</item>
        <item name="materialAlertDialogTheme">@style/AlertDialogTheme</item>
        <item name="materialButtonStyle">@style/Widget.DuckDuckGo.DaxButton.TextButton.Primary</item>
        <item name="materialButtonOutlinedStyle">@style/Widget.DuckDuckGo.DaxButton.Secondary</item>
        <item name="borderlessButtonStyle">@style/Widget.DuckDuckGo.DaxButton.Ghost</item>
        <item name="materialCardViewStyle">@style/Widget.DuckDuckGo.CardView</item>

        <!-- Design System Components -->
        <item name="daxButtonPrimary">@style/Widget.DuckDuckGo.DaxButton.TextButton.Primary</item>
        <item name="daxButtonSecondary">@style/Widget.DuckDuckGo.DaxButton.Secondary</item>
        <item name="daxButtonDestructive">@style/Widget.DuckDuckGo.DaxButton.TextButton.Destructive</item>
        <item name="daxButtonGhost">@style/Widget.DuckDuckGo.DaxButton.Ghost</item>
        <item name="daxButtonGhostDestructive">@style/Widget.DuckDuckGo.DaxButton.DestructiveGhost</item>

        <item name="primaryButtonLargeStyle">@style/Widget.DuckDuckGo.Button.Primary</item>
        <item name="primaryButtonSmallStyle">@style/Widget.DuckDuckGo.Button.Primary.Small</item>
        <item name="secondaryButtonLargeStyle">@style/Widget.DuckDuckGo.Button.Secondary</item>
        <item name="secondaryButtonSmallStyle">@style/Widget.DuckDuckGo.Button.Secondary.Small</item>
        <item name="ghostButtonLargeStyle">@style/Widget.DuckDuckGo.Button.Borderless</item>
        <item name="ghostButtonSmallStyle">@style/Widget.DuckDuckGo.Button.Borderless.Small</item>
        <item name="primaryButtonRoundedStyle">@style/Widget.DuckDuckGo.Button.Rounded</item>
        <item name="secondaryButtonRoundedStyle">@style/Widget.DuckDuckGo.Button.Secondary.Rounded</item>
        <item name="primaryButtonLowercaseStyle">@style/Widget.DuckDuckGo.Button.Primary.Lowercase</item>

        <item name="oneLineListItemStyle">@style/Widget.DuckDuckGo.OneLineListItem</item>
        <item name="twoLineListItemStyle">@style/Widget.DuckDuckGo.TwoLineListItem</item>

        <item name="cardViewStyle">@style/Widget.DuckDuckGo.CardView</item>
    </style>

    <style name="Theme.DuckDuckGo" parent="Base.Theme.DuckDuckGo">

        <item name="colorPrimary">?attr/daxColorBackground</item>
        <item name="colorPrimaryDark">?attr/daxColorSurface</item>
        <item name="colorPrimaryVariant">?attr/daxColorBackground</item>
        <item name="colorSecondary">?attr/daxColorAccentBlue</item>
        <item name="colorSecondaryVariant">?attr/daxColorAccentBlue</item>
        <item name="colorAccent">?attr/daxColorAccentBlue</item>
        <!-- colorSurface is mapped to the surface of components such as cards, sheets-->
        <!--and menus. colorError is used to indicate an error state for components such as-->
        <!--text fields.-->
        <item name="colorSurface">?attr/daxColorSurface</item>
        <item name="colorError">?attr/daxColorDestructive</item>
        <!--"On" colors define how text, icons and strokes are colored in relation to the surface-->
        <!--on which they appear.-->
        <item name="colorOnPrimary">?attr/daxColorPrimaryText</item>
        <item name="colorOnSecondary">?attr/daxColorPrimaryText</item>
        <item name="colorOnBackground">?attr/daxColorPrimaryText</item>
        <item name="colorOnSurface">?attr/daxColorPrimaryText</item>
        <item name="colorOnError">?attr/daxColorPrimaryText</item>

        <!--colorBackground appears behind scrollable content and is used for the default window background -->
        <item name="android:colorBackground">?attr/daxColorBackground</item>
        <item name="android:windowBackground">?attr/daxColorBackground</item>

        <!--controls the ripple coloring-->
        <item name="colorControlHighlight">?attr/daxColorRipple</item>

<<<<<<< HEAD
=======

>>>>>>> b8a76e26
        <!--Design System Colors theme independent-->
        <item name="daxColorDim">@color/black60</item>
        <item name="daxColorWhite">@color/white</item>
        <item name="daxColorBlack">@color/black84</item>
        <item name="preferredStatusBarColor">?attr/daxColorSurface</item>
        <item name="preferredNavigationBarColor">?attr/daxColorSurface</item>

        <!--Refactoring colors (can be replaced once reviewed)-->
        <item name="toolbarBgColor">?attr/daxColorSurface</item>
        <item name="toolbarIconColor">?attr/daxColorPrimaryIcon</item>
    </style>

    <!-- The app theme will mostly contain values for colour attributes -->
    <style name="Theme.DuckDuckGo.Dark" parent="Theme.DuckDuckGo">

        <item name="preferDarkStatusBarIcons">false</item>
        <item name="preferDarkNavigationBarIcons">false</item>

        <!-- Legacy colors to remove-->
        <item name="daxLogoTextColor">@color/white</item>
        <item name="normalTextColor">@color/white</item>
        <item name="secondaryTextColor">@color/gray50</item>
        <item name="accentTextColor">@color/gray30</item>
        <item name="primaryIconColor">@color/gray20</item>
        <item name="primaryIconDisabledColor">@color/gray60</item>
        <item name="secondaryIconColor">@color/gray70</item>
        <item name="accentIconColor">@color/gray80</item>
        <item name="chipBackgroundColor">@color/gray90</item>
        <item name="listItemPrimaryTextColor">@color/white</item>
        <item name="listItemSecondaryTextColor">@color/grayishTwo</item>
        <item name="listItemDisabledColor">@color/warGreyTwo</item>
        <item name="subtitleTextColor">@color/grayishTwo</item>
        <item name="dialogBgColor">@color/almostBlackDark</item>
        <item name="browserIconColorSelector">@color/browser_icon_color_selector_dark</item>
        <item name="browserMenuTextColor">@color/white</item>
        <item name="browserMenuTextColorDisabled">@color/warGreyTwo</item>
        <item name="cookiesRoundedFieldBackgroundColor">@color/almostBlackDark</item>
        <item name="omnibarLogoLetterTextColor">@color/midGray</item>
        <item name="autoCompleteTextColor">@color/white</item>
        <item name="autoCompleteSubtitleTextColor">@color/grayish</item>
        <item name="tabTitleTextColor">@color/white</item>
        <item name="tabTitleTextColorLegacy">@color/midnight</item>
        <item name="tabSubtitleTextColor">@color/coolGray</item>
        <item name="tabSelectedBorderColor">@color/skyBlue</item>
        <item name="tabsFireTextColor">@color/white</item>
        <item name="tabCardBackgroundColor">@color/almostBlack</item>
        <item name="whitelistTextColor">@color/white</item>
        <item name="bookmarkIconColor">@color/white</item>
        <item name="websiteListFaviconBackground">@color/almostBlack</item>
        <item name="listItemImageBackground">@color/almostBlack</item>
        <item name="savedSiteEmptyTextColor">@color/white</item>
        <item name="fireproofWebsiteTitleTextColor">@color/white</item>
        <item name="deviceShieldExcludedAppNameTextColor">@color/white</item>
        <item name="settingsItemTextColor">@color/white</item>
        <item name="settingsItemTextColorDisabled">@color/warGreyTwo</item>
        <item name="settingsMinorTextColor">@color/grayishTwo</item>
        <item name="buttonOutlinedTextColor">@color/pinkishGrayThree</item>
        <item name="buttonOutlinedBorderColor">@color/brownishGrayTwo</item>
        <item name="callToActionTitleColor">@color/white</item>
        <item name="callToActionSubtitleColor">@color/grayishThree</item>
        <item name="daxDialogBackgroundColor">@color/charcoalGrey</item>
        <item name="daxDialogSecondaryButtonTextColor">@color/white</item>
        <item name="daxDialogSecondaryButtonRippleColor">@color/white</item>

        <item name="brokenSiteSelectionTextColor">@color/white</item>
        <item name="brokenSiteOutlinedColor">@color/grayish</item>
        <item name="brokenSitesButtonDisabledBackgroundColor">@color/greyishBrownTwo</item>
        <item name="brokenSitesButtonDisabledTextColor">@color/warGreyTwo</item>
        <item name="brokenSitesButtonRippleColor">@color/white</item>
        <item name="topCallToActionDescriptionColor">@color/grayish</item>
        <item name="topCallToActionBackgroundColor">@color/greyishBrownTwo</item>

        <item name="feedbackAnonymousFeedbackLabelColor">@color/grayish</item>
        <item name="feedbackListItemBackgroundColor">@color/almostBlack</item>
        <item name="feedbackListItemSeparatorColor">@color/charcoalGrey</item>
        <item name="feedbackEditTextBackgroundColor">@color/almostBlack</item>
        <item name="feedbackEditTextHintColor">@color/grayish</item>

        <item name="privacyDashboardLogoLetterTextColor">@color/subtleGray</item>

        <item name="emailButtonRippleColor">@color/white</item>

        <item name="savedSiteEditTextUnderlineColor">@color/whiteSemiTransparent</item>
        <item name="android:textColorAlertDialogListItem">?attr/normalTextColor</item>
        <item name="lightContainerBackground">@color/almostBlack</item>

        <item name="listItemBackgroundColor">@color/almostBlack</item>
        <item name="listItemSeparatorColor">@color/charcoalGrey</item>
        <item name="textInputOutlinedBoxColor">@color/grayish</item>
        <item name="textInputOutlinedBoxColorHighlight">@color/cornflowerBlue</item>
        <item name="splitterColor">@color/gray85</item>
        <item name="secondaryButtonPressedColor">@color/black36</item>
        <item name="primaryButtonDisabledColor">@color/gray85</item>

        <item name="dialogPrimaryButtonColor">@color/cornflowerBlue</item>
        <item name="dialogSecondaryButtonColor">?attr/dialogBgColor</item>

        <item name="sectionDividerColor">@color/gray80</item>
        <item name="bottomShadowBackground">@null</item>
        <item name="appTPHeaderBackground">@color/darkThemePrimaryDark</item>

        <item name="tooltipPanelBackgroundColor">@color/tooltipPanelBackgroundColorDark</item>
        <item name="alertPanelBackgroundColor">@color/alertPanelBackgroundColorDark</item>

        <item name="autofillDialogTitleColor">@color/white</item>
        <item name="autofillDialogOnboardingExplanationColor">@color/gray50</item>
        <item name="autofillCredentialListSubtitleColor">@color/paleBrownishGray</item>

        <!-- Design System Reference Colors Dark -->
        <item name="daxColorBackground">@color/gray100</item>
        <item name="daxColorBackgroundInverted">@color/gray0</item>
        <item name="daxColorSurface">@color/gray90</item>
        <item name="daxColorContainer">@color/white12</item>
        <item name="daxColorPrimaryText">@color/white84</item>
        <item name="daxColorPrimaryInvertedText">@color/black84</item>
        <item name="daxColorSecondaryText">@color/white60</item>
        <item name="daxColorSecondaryInvertedText">@color/black60</item>
        <item name="daxColorPrimaryIcon">@color/white84</item>
        <item name="daxColorDestructive">@color/red30</item>
        <item name="daxColorContainerDisabled">@color/white18</item>
        <item name="daxColorTextDisabled">@color/white36</item>
        <item name="daxColorLines">@color/white12</item>
        <item name="daxColorAccentBlue">@color/blue30</item>
        <item name="daxColorAccentYellow">@color/yellow50</item>
        <item name="daxColorRipple">@color/white12</item>

        <!-- Design System Component Colors Dark -->
        <!-- Buttons -->
        <item name="daxColorButtonPrimaryContainer">@color/blue30</item>
        <item name="daxColorButtonPrimaryContainerPressed">@color/blue50</item>
        <item name="daxColorButtonSecondaryContainer">@android:color/transparent</item>
        <item name="daxColorButtonSecondaryContainerPressed">@color/blue30</item>
        <item name="daxColorButtonDestructiveContainer">@color/red30</item>
        <item name="daxColorButtonDestructiveContainerPressed">@color/red50</item>
        <item name="daxColorButtonDestructiveGhostContainer">@android:color/transparent</item>
        <item name="daxColorButtonDestructiveGhostContainerPressed">@color/red30_18</item>
        <item name="daxColorButtonPrimaryText">@color/black84</item>
        <item name="daxColorButtonPrimaryTextPressed">@color/black84</item>
        <item name="daxColorButtonSecondaryText">@color/blue30</item>
        <item name="daxColorButtonSecondaryTextPressed">@color/blue20</item>
        <item name="daxColorButtonDestructiveGhostText">@color/red30</item>
        <item name="daxColorButtonDestructiveGhostTextPressed">@color/red20</item>

        <!-- Switch -->
        <item name="daxColorSwitchTrackOn">?attr/daxColorAccentBlue</item>
        <item name="daxColorSwitchTrackOff">@color/gray40</item>
        <item name="daxColorSwitchThumbOn">?attr/daxColorAccentBlue</item>
        <item name="daxColorSwitchThumbOff">@color/gray40</item>

        <!-- Slider -->
        <item name="daxColorSliderTrackInactive">@color/gray40_50</item>
        <item name="daxColorSliderActive">?attr/daxColorAccentBlue</item>

    </style>

    <style name="Theme.DuckDuckGo.Light" parent="Theme.DuckDuckGo">
        <item name="preferDarkStatusBarIcons">true</item>
        <item name="preferDarkNavigationBarIcons">true</item>

        <!-- Legacy colors to remove-->
        <item name="colorPrimary">@color/lightThemePrimary</item>
        <item name="colorPrimaryDark">@color/lightThemePrimaryDark</item>
        <item name="daxLogoTextColor">@color/almostBlackDark</item>
        <item name="normalTextColor">@color/almostBlackDark</item>
        <item name="secondaryTextColor">@color/warmerGray</item>
        <item name="accentTextColor">@color/gray70</item>
        <item name="primaryIconColor">@color/gray95</item>
        <item name="primaryIconDisabledColor">@color/gray50</item>
        <item name="secondaryIconColor">@color/gray40</item>
        <item name="accentIconColor">@color/gray30</item>
        <item name="chipBackgroundColor">@color/gray20</item>
        <item name="dialogBgColor">@color/white</item>
        <item name="browserIconColorSelector">@color/browser_icon_color_selector_light</item>
        <item name="browserMenuTextColor">@color/almostBlackDark</item>
        <item name="browserMenuTextColorDisabled">@color/pinkish_grey_two</item>
        <item name="cookiesRoundedFieldBackgroundColor">@color/whiteFive</item>
        <item name="omnibarLogoLetterTextColor">@color/whiteFour</item>
        <item name="autoCompleteTextColor">@color/almostBlackDark</item>
        <item name="autoCompleteSubtitleTextColor">@color/warmerGray</item>
        <item name="tabTitleTextColor">@color/almostBlackDark</item>
        <item name="tabTitleTextColorLegacy">@color/almostBlackDark</item>
        <item name="tabSubtitleTextColor">@color/warmerGray</item>
        <item name="tabSelectedBorderColor">@color/cornflowerBlue</item>
        <item name="tabsFireTextColor">@color/warmerGray</item>
        <item name="tabCardBackgroundColor">@color/white</item>
        <item name="bookmarkIconColor">@color/almostBlackDark</item>
        <item name="savedSiteEmptyTextColor">@color/almostBlackDark</item>
        <item name="whitelistTextColor">@color/almostBlack</item>
        <item name="websiteListFaviconBackground">@color/whiteSix</item>
        <item name="listItemImageBackground">@color/whiteSix</item>
        <item name="fireproofWebsiteTitleTextColor">@color/almostBlack</item>
        <item name="deviceShieldExcludedAppNameTextColor">@color/almostBlack</item>
        <item name="settingsItemTextColor">@color/almostBlackDark</item>
        <item name="settingsItemTextColorDisabled">@color/pinkish_grey_two</item>
        <item name="settingsMinorTextColor">@color/warmerGray</item>
        <item name="buttonOutlinedTextColor">@color/cornflowerBlue</item>
        <item name="buttonOutlinedBorderColor">@color/grayishThree</item>
        <item name="callToActionTitleColor">@color/almostBlackDark</item>
        <item name="callToActionSubtitleColor">@color/brownishGrayTwo</item>
        <item name="daxDialogBackgroundColor">@color/white</item>
        <item name="daxDialogSecondaryButtonTextColor">@color/almostBlackDark</item>
        <item name="daxDialogSecondaryButtonRippleColor">@color/subtleGrayTwo</item>

        <item name="brokenSiteSelectionTextColor">@color/almostBlackDark</item>
        <item name="brokenSiteOutlinedColor">@color/grayishThree</item>
        <item name="brokenSitesButtonDisabledBackgroundColor">@color/subtleGrayTwo</item>
        <item name="brokenSitesButtonDisabledTextColor">@color/white</item>
        <item name="brokenSitesButtonRippleColor">@color/subtleGrayTwo</item>
        <item name="topCallToActionDescriptionColor">@color/almostBlackDark</item>
        <item name="topCallToActionBackgroundColor">@color/white</item>

        <item name="feedbackAnonymousFeedbackLabelColor">@color/warmerGray</item>
        <item name="feedbackListItemBackgroundColor">@color/whiteFive</item>
        <item name="feedbackListItemSeparatorColor">@color/whiteSix</item>
        <item name="feedbackEditTextBackgroundColor">@color/whiteFive</item>
        <item name="feedbackEditTextHintColor">@color/warmerGray</item>

        <item name="privacyDashboardLogoLetterTextColor">@color/whiteFour</item>

        <item name="emailButtonRippleColor">@color/subtleGrayTwo</item>

        <item name="savedSiteEditTextUnderlineColor">@color/black60</item>
        <item name="lightContainerBackground">@color/whiteThree</item>

        <item name="listItemPrimaryTextColor">@color/almostBlackDark</item>
        <item name="listItemSecondaryTextColor">@color/warmerGray</item>
        <item name="listItemDisabledColor">@color/warGreyTwo</item>
        <item name="listItemBackgroundColor">@color/whiteFive</item>
        <item name="listItemSeparatorColor">@color/whiteSix</item>
        <item name="textInputOutlinedBoxColor">@color/grayishThree</item>
        <item name="textInputOutlinedBoxColorHighlight">@color/cornflowerBlue</item>
        <item name="splitterColor">@color/gray25</item>
        <item name="secondaryButtonPressedColor">@color/black18</item>
        <item name="primaryButtonDisabledColor">@color/gray30</item>

        <item name="dialogPrimaryButtonColor">@color/cornflowerBlue</item>
        <item name="dialogSecondaryButtonColor">?attr/dialogBgColor</item>

        <item name="sectionDividerColor">@color/gray30</item>
        <item name="bottomShadowBackground">@drawable/divider_shadow_background</item>

        <item name="tooltipPanelBackgroundColor">@color/tooltipPanelBackgroundColorLight</item>
        <item name="alertPanelBackgroundColor">@color/alertPanelBackgroundColorLight</item>

        <item name="autofillDialogTitleColor">@color/gray90</item>
        <item name="autofillDialogOnboardingExplanationColor">@color/gray70</item>
        <item name="autofillCredentialListSubtitleColor">@color/brownishGrayTwo</item>
        <item name="appTPHeaderBackground">@color/light_blue</item>

        <!-- Design System Reference Colors Light -->
        <item name="daxColorBackground">@color/gray0</item>
        <item name="daxColorBackgroundInverted">@color/gray100</item>
        <item name="daxColorSurface">@color/white</item>
        <item name="daxColorContainer">@color/black6</item>
        <item name="daxColorPrimaryText">@color/black84</item>
        <item name="daxColorPrimaryInvertedText">@color/white84</item>
        <item name="daxColorSecondaryText">@color/black60</item>
        <item name="daxColorSecondaryInvertedText">@color/white60</item>
        <item name="daxColorPrimaryIcon">@color/black84</item>
        <item name="daxColorDestructive">@color/red50</item>
        <item name="daxColorContainerDisabled">@color/black6</item>
        <item name="daxColorTextDisabled">@color/black36</item>
        <item name="daxColorLines">@color/black18</item>
        <item name="daxColorAccentBlue">@color/blue50</item>
        <item name="daxColorAccentYellow">@color/yellow50</item>
        <item name="daxColorRipple">@color/black6</item>

        <!-- Design System Component Colors Light -->
        <!-- Buttons -->
        <item name="daxColorButtonPrimaryContainer">@color/blue50</item>
        <item name="daxColorButtonPrimaryContainerPressed">@color/blue70</item>
        <item name="daxColorButtonSecondaryContainer">@android:color/transparent</item>
        <item name="daxColorButtonSecondaryContainerPressed">@color/blue50</item>
        <item name="daxColorButtonDestructiveContainer">@color/red70</item>
        <item name="daxColorButtonDestructiveContainerPressed">@color/red70</item>
        <item name="daxColorButtonDestructiveGhostContainer">@android:color/transparent</item>
        <item name="daxColorButtonDestructiveGhostContainerPressed">@color/red60_12</item>
        <item name="daxColorButtonPrimaryText">@color/white</item>
        <item name="daxColorButtonPrimaryTextPressed">@color/white</item>
        <item name="daxColorButtonSecondaryText">@color/blue50</item>
        <item name="daxColorButtonSecondaryTextPressed">@color/blue70</item>
        <item name="daxColorButtonDestructiveGhostText">@color/red50</item>
        <item name="daxColorButtonDestructiveGhostTextPressed">@color/red70</item>

        <!-- Switch -->
        <item name="daxColorSwitchTrackOn">?attr/daxColorAccentBlue</item>
        <item name="daxColorSwitchTrackOff">@color/gray60</item>
        <item name="daxColorSwitchThumbOn">?attr/daxColorAccentBlue</item>
        <item name="daxColorSwitchThumbOff">@color/white</item>

        <!-- Slider -->
        <item name="daxColorSliderTrackInactive">@color/gray60_50</item>
        <item name="daxColorSliderActive">?attr/daxColorAccentBlue</item>

    </style>

    <style name="Theme.DuckDuckGo.Survey" parent="Theme.DuckDuckGo.Light">
        <item name="android:windowBackground">@color/translucentDark</item>
        <item name="android:windowNoTitle">true</item>
        <item name="android:windowIsTranslucent">true</item>
        <item name="android:windowAnimationStyle">@android:style/Animation</item>
        <item name="android:windowTranslucentStatus">true</item>
        <item name="android:colorBackgroundCacheHint">@null</item>

        <item name="colorPrimary">@color/darkThemePrimary</item>
        <item name="colorPrimaryDark">@color/darkThemePrimaryDark</item>
        <item name="colorAccent">@color/cornflowerBlue</item>
        <item name="toolbarIconColor">@color/white</item>
    </style>

    <style name="Theme.DuckDuckGo.SplashScreen" parent="Theme.DuckDuckGo.Light"/>

    <style name="ShapeAppearance.DuckDuckGo.SmallComponent" parent="ShapeAppearance.MaterialComponents.SmallComponent">
        <item name="cornerFamily">rounded</item>
        <item name="cornerSize">@dimen/smallShapeCornerRadius</item>
    </style>

    <style name="ShapeAppearance.DuckDuckGo.MediumComponent" parent="ShapeAppearance.MaterialComponents.MediumComponent">
        <item name="cornerFamily">rounded</item>
        <item name="cornerSize">@dimen/mediumShapeCornerRadius</item>
    </style>

    <style name="ShapeAppearance.DuckDuckGo.LargeComponent" parent="ShapeAppearance.MaterialComponents.LargeComponent">
        <item name="cornerFamily">rounded</item>
        <item name="cornerSize">@dimen/largeShapeCornerRadius</item>
    </style>


</resources><|MERGE_RESOLUTION|>--- conflicted
+++ resolved
@@ -133,10 +133,7 @@
         <!--controls the ripple coloring-->
         <item name="colorControlHighlight">?attr/daxColorRipple</item>
 
-<<<<<<< HEAD
-=======
-
->>>>>>> b8a76e26
+
         <!--Design System Colors theme independent-->
         <item name="daxColorDim">@color/black60</item>
         <item name="daxColorWhite">@color/white</item>
