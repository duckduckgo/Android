--- conflicted
+++ resolved
@@ -164,7 +164,9 @@
         <item name="autofillDialogOnboardingExplanationColor">@color/gray50</item>
         <item name="autofillCredentialListSubtitleColor">@color/paleBrownishGray</item>
 
-<<<<<<< HEAD
+        <!-- TODO: For Noelia to remove -->
+        <item name="settingsSwitchBackgroundColor">@color/subtleGrayTwo</item>
+
         <!-- Design System Colors -->
         <item name="daxColorBackgroundPrimary">@color/gray80</item>
         <item name="daxColorBackgroundSecondary">@color/gray80</item>
@@ -176,10 +178,6 @@
         <item name="daxColorBackgroundPrimary">@color/gray80</item>
         <item name="daxColorBackgroundPrimary">@color/gray80</item>
 
-=======
-        <!-- TODO: For Noelia to remove -->
-        <item name="settingsSwitchBackgroundColor">@color/subtleGrayTwo</item>
->>>>>>> e5c93409
     </style>
 
     <style name="AppTheme.Dark" parent="AppTheme.BaseDark" />
@@ -401,9 +399,9 @@
         <item name="colorAccent">@color/cornflowerGreen</item>
     </style>
 
-    <style name="Theme.AndroidVpn.AppBarOverlay" parent="ThemeOverlay.AppCompat.ActionBar" />
-
-    <style name="Theme.AndroidVpn.PopupOverlay" parent="ThemeOverlay.AppCompat.Dark" />
+    <style name="Theme.AndroidVpn.AppBarOverlay" parent="ThemeOverlay.AppCompat.ActionBar"/>
+
+    <style name="Theme.AndroidVpn.PopupOverlay" parent="ThemeOverlay.AppCompat.Dark"/>
 
     <style name="SettingsSwitchTheme">
         <item name="colorControlActivated">@color/cornflowerBlue</item>
