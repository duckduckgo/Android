<?xml version="1.0" encoding="utf-8"?>
<!--
  ~ Copyright (c) 2021 DuckDuckGo
  ~
  ~ Licensed under the Apache License, Version 2.0 (the "License");
  ~ you may not use this file except in compliance with the License.
  ~ You may obtain a copy of the License at
  ~
  ~     http://www.apache.org/licenses/LICENSE-2.0
  ~
  ~ Unless required by applicable law or agreed to in writing, software
  ~ distributed under the License is distributed on an "AS IS" BASIS,
  ~ WITHOUT WARRANTIES OR CONDITIONS OF ANY KIND, either express or implied.
  ~ See the License for the specific language governing permissions and
  ~ limitations under the License.
  -->

<resources xmlns:tools="http://schemas.android.com/tools">

    <style name="BaseAppTheme" parent="Theme.MaterialComponents.Light.Bridge"/>

    <style name="AppTheme" parent="BaseAppTheme">

        <!-- These neutral colors cover cases before dynamic theme can be applied
             such as the app launch color -->
        <item name="colorPrimary">@color/almostBlackDark</item>
        <item name="colorPrimaryDark">@color/black</item>
        <item name="colorAccent">@color/cornflowerBlue</item>

        <item name="android:windowBackground">?attr/colorPrimaryDark</item>
        <item name="android:windowActivityTransitions">true</item>
        <item name="android:statusBarColor">?toolbarBgColor</item>
        <item name="windowActionBar">false</item>
        <item name="windowNoTitle">true</item>
        <item name="android:colorEdgeEffect">@color/newBlack</item>

        <item name="bottomSheetDialogTheme">@style/BottomSheetDialog</item>
        <item name="actionOverflowMenuStyle">@style/PopUpOverflowMenu</item>
        <item name="actionOverflowButtonStyle">@style/PopUpOverflowButton</item>
        <item name="snackbarButtonStyle">@style/snackbarButtonStyle</item>
        <item name="autoCompleteTextViewStyle">@style/AutoCompleteTextViewStyle</item>
    </style>

    <style name="AppTheme.BaseDark">
        <item name="colorPrimary">@color/darkThemePrimary</item>
        <item name="colorPrimaryDark">@color/darkThemePrimaryDark</item>
        <item name="daxLogoTextColor">@color/white</item>
        <item name="normalTextColor">@color/white</item>
        <item name="listItemTitleColor">@color/white</item>
        <item name="listItemSubtitleColor">@color/grayishTwo</item>
        <item name="subtitleTextColor">@color/grayishTwo</item>
        <item name="toolbarIconColor">@color/white</item>
        <item name="toolbarTextColor">@color/white</item>
        <item name="toolbarBgColor">@color/newBlack</item>
        <item name="toolbarBgBorderColor">@color/toolbarBorderColorDark</item>
        <item name="dialogBgColor">@color/almostBlackDark</item>
        <item name="browserIconColorSelector">@color/browser_icon_color_selector_dark</item>
        <item name="browserMenuTextColor">@color/white</item>
        <item name="browserMenuTextColorDisabled">@color/warGreyTwo</item>
        <item name="omnibarRoundedFieldBackgroundColor">@color/almostBlack</item>
        <item name="omnibarTextColor">@color/white</item>
        <item name="omnibarHintColor">@color/paleBrownishGray</item>
        <item name="omnibarLogoLetterTextColor">@color/midGray</item>
        <item name="autoCompleteTextColor">@color/white</item>
        <item name="autoCompleteSubtitleTextColor">@color/grayish</item>
        <item name="tabTitleTextColor">@color/white</item>
        <item name="tabTitleTextColorLegacy">@color/midnight</item>
        <item name="tabSubtitleTextColor">@color/coolGray</item>
        <item name="tabSelectedBorderColor">@color/skyBlue</item>
        <item name="tabsFireTextColor">@color/white</item>
        <item name="tabCardBackgroundColor">@color/almostBlack</item>
        <item name="whitelistTextColor">@color/white</item>
        <item name="bookmarkIconColor">@color/white</item>
        <item name="websiteListFaviconBackground">@color/almostBlack</item>
        <item name="listItemImageBackground">@color/almostBlack</item>
        <item name="savedSiteEmptyTextColor">@color/white</item>
        <item name="fireproofWebsiteTitleTextColor">@color/white</item>
<<<<<<< HEAD
        <item name="bookmarkSubtitleTextColor">@color/grayishTwo</item>
        <item name="savedSiteSubtitleTextColor">@color/grayishTwo</item>
=======
        <item name="deviceShieldExcludedAppNameTextColor">@color/white</item>
>>>>>>> f963a101
        <item name="settingsItemTextColor">@color/white</item>
        <item name="settingsItemTextColorDisabled">@color/warGreyTwo</item>
        <item name="settingsMinorTextColor">@color/grayishTwo</item>
        <item name="settingsSwitchBackgroundColor">@color/subtleGrayTwo</item>
        <item name="settingsDividerColor">@color/almostBlack</item>
        <item name="buttonOutlinedTextColor">@color/pinkishGrayThree</item>
        <item name="buttonOutlinedBorderColor">@color/brownishGrayTwo</item>
        <item name="callToActionTitleColor">@color/white</item>
        <item name="callToActionSubtitleColor">@color/grayishThree</item>
        <item name="daxDialogBackgroundColor">@color/charcoalGrey</item>
        <item name="daxDialogSecondaryButtonTextColor">@color/white</item>
        <item name="daxDialogSecondaryButtonRippleColor">@color/white</item>

        <item name="brokenSiteSelectionTextColor">@color/white</item>
        <item name="brokenSiteOutlinedColor">@color/grayish</item>
        <item name="brokenSitesButtonDisabledBackgroundColor">@color/greyishBrownTwo</item>
        <item name="brokenSitesButtonDisabledTextColor">@color/warGreyTwo</item>
        <item name="brokenSitesButtonRippleColor">@color/white</item>
        <item name="topCallToActionDescriptionColor">@color/grayish</item>
        <item name="topCallToActionBackgroundColor">@color/greyishBrownTwo</item>

        <item name="feedbackAnonymousFeedbackLabelColor">@color/grayish</item>
        <item name="feedbackListItemBackgroundColor">@color/almostBlack</item>
        <item name="feedbackListItemSeparatorColor">@color/charcoalGrey</item>
        <item name="feedbackEditTextBackgroundColor">@color/almostBlack</item>
        <item name="feedbackEditTextHintColor">@color/grayish</item>

        <item name="privacyDashboardLogoLetterTextColor">@color/subtleGray</item>

        <item name="emailButtonRippleColor">@color/white</item>
        <item name="quickAccessItemTitleTextColor">@color/white</item>
    </style>

    <style name="AppTheme.Dark" parent="AppTheme.BaseDark" />

    <style name="AppTheme.Dark.AppBarOverlay" parent="ThemeOverlay.AppCompat.Dark.ActionBar" />

    <style name="AppTheme.Dark.PopupOverlay" parent="ThemeOverlay.AppCompat.Light" />

    <style name="AppTheme.Dark.Transparent">
        <item name="android:statusBarColor">@android:color/transparent</item>
        <item name="android:windowDrawsSystemBarBackgrounds">true</item>
    </style>

    <style name="AppTheme.Transparent">
        <item name="android:windowIsTranslucent">true</item>
        <item name="android:windowBackground">@android:color/transparent</item>
        <item name="android:windowContentOverlay">@null</item>
        <item name="android:windowNoTitle">true</item>
        <item name="android:windowIsFloating">false</item>
        <item name="android:backgroundDimEnabled">true</item>
    </style>

    <!-- To create a new color theme, copy this light one and update the suffix as appropriate.
         Include:
          * AppTheme.BaseLight
          * AppTheme.Light
          * AppTheme.Light in values-v23/themes.xml
          * SplashTheme.Light
    -->
    <style name="AppTheme.BaseLight">
        <item name="colorPrimary">@color/lightThemePrimary</item>
        <item name="colorPrimaryDark">@color/lightThemePrimaryDark</item>
        <item name="daxLogoTextColor">@color/almostBlackDark</item>
        <item name="normalTextColor">@color/almostBlackDark</item>
        <item name="secondaryTextColor">@color/warmerGray</item>
        <item name="toolbarIconColor">@color/almostBlackDark</item>
        <item name="toolbarTextColor">@color/almostBlackDark</item>
        <item name="toolbarBgColor">@color/white</item>
        <item name="toolbarBgBorderColor">@color/toolbarBorderColorLight</item>
        <item name="dialogBgColor">@color/white</item>
        <item name="browserIconColorSelector">@color/browser_icon_color_selector_light</item>
        <item name="browserMenuTextColor">@color/almostBlackDark</item>
        <item name="browserMenuTextColorDisabled">@color/pinkish_grey_two</item>
        <item name="omnibarRoundedFieldBackgroundColor">@color/whiteFour</item>
        <item name="omnibarTextColor">@color/almostBlackDark</item>
        <item name="omnibarHintColor">@color/brownishGrayTwo</item>
        <item name="omnibarLogoLetterTextColor">@color/whiteFour</item>
        <item name="autoCompleteTextColor">@color/almostBlackDark</item>
        <item name="autoCompleteSubtitleTextColor">@color/warmerGray</item>
        <item name="tabTitleTextColor">@color/almostBlackDark</item>
        <item name="tabTitleTextColorLegacy">@color/almostBlackDark</item>
        <item name="tabSubtitleTextColor">@color/warmerGray</item>
        <item name="tabSelectedBorderColor">@color/cornflowerBlue</item>
        <item name="tabsFireTextColor">@color/warmerGray</item>
        <item name="tabCardBackgroundColor">@color/white</item>
        <item name="bookmarkIconColor">@color/almostBlackDark</item>
        <item name="listItemTitleColor">@color/almostBlackDark</item>
        <item name="listItemSubtitleColor">@color/warmerGray</item>
        <item name="savedSiteEmptyTextColor">@color/almostBlackDark</item>
        <item name="whitelistTextColor">@color/almostBlack</item>
        <item name="websiteListFaviconBackground">@color/whiteSix</item>
        <item name="listItemImageBackground">@color/whiteSix</item>
        <item name="fireproofWebsiteTitleTextColor">@color/almostBlack</item>
<<<<<<< HEAD
        <item name="bookmarkSubtitleTextColor">@color/warmerGray</item>
        <item name="savedSiteSubtitleTextColor">@color/warmerGray</item>
=======
        <item name="deviceShieldExcludedAppNameTextColor">@color/almostBlack</item>
>>>>>>> f963a101
        <item name="settingsItemTextColor">@color/almostBlackDark</item>
        <item name="settingsItemTextColorDisabled">@color/pinkish_grey_two</item>
        <item name="settingsMinorTextColor">@color/warmerGray</item>
        <item name="settingsSwitchBackgroundColor">@color/brownishGrayTwo</item>
        <item name="settingsDividerColor">@color/whiteSix</item>
        <item name="buttonOutlinedTextColor">@color/cornflowerBlue</item>
        <item name="buttonOutlinedBorderColor">@color/grayishThree</item>
        <item name="callToActionTitleColor">@color/almostBlackDark</item>
        <item name="callToActionSubtitleColor">@color/brownishGrayTwo</item>
        <item name="daxDialogBackgroundColor">@color/white</item>
        <item name="daxDialogSecondaryButtonTextColor">@color/almostBlackDark</item>
        <item name="daxDialogSecondaryButtonRippleColor">@color/subtleGrayTwo</item>

        <item name="brokenSiteSelectionTextColor">@color/almostBlackDark</item>
        <item name="brokenSiteOutlinedColor">@color/grayishTwo</item>
        <item name="brokenSitesButtonDisabledBackgroundColor">@color/subtleGrayTwo</item>
        <item name="brokenSitesButtonDisabledTextColor">@color/white</item>
        <item name="brokenSitesButtonRippleColor">@color/subtleGrayTwo</item>
        <item name="topCallToActionDescriptionColor">@color/almostBlackDark</item>
        <item name="topCallToActionBackgroundColor">@color/white</item>

        <item name="feedbackAnonymousFeedbackLabelColor">@color/warmerGray</item>
        <item name="feedbackListItemBackgroundColor">@color/whiteFive</item>
        <item name="feedbackListItemSeparatorColor">@color/whiteSix</item>
        <item name="feedbackEditTextBackgroundColor">@color/whiteFive</item>
        <item name="feedbackEditTextHintColor">@color/warmerGray</item>

        <item name="privacyDashboardLogoLetterTextColor">@color/whiteFour</item>

        <item name="emailButtonRippleColor">@color/subtleGrayTwo</item>
        <item name="quickAccessItemTitleTextColor">@color/brownishGrayTwo</item>
    </style>

    <style name="AppTheme.Light" parent="AppTheme.BaseLight">
        <!-- The status bar must always be dark prior to API 23 as the light text cannot be changed -->
        <item name="android:statusBarColor">@color/almostBlack</item>
    </style>

    <style name="ModalCardTheme" parent="Theme.AppCompat.Light.NoActionBar">
        <item name="colorPrimary">@color/darkThemePrimary</item>
        <item name="colorPrimaryDark">@color/darkThemePrimaryDark</item>
        <item name="colorAccent">@color/cornflowerBlue</item>
        <item name="android:windowBackground">@color/translucentDark</item>
        <item name="android:windowNoTitle">true</item>
        <item name="android:colorBackgroundCacheHint">@null</item>
        <item name="android:windowIsTranslucent">true</item>
        <item name="android:windowAnimationStyle">@android:style/Animation</item>
        <item name="toolbarIconColor">@color/white</item>
    </style>

    <style name="ToolbarTheme" parent="ThemeOverlay.AppCompat.Dark.ActionBar">
        <item name="colorControlNormal">?attr/toolbarIconColor</item>
        <item name="android:textColorPrimary">?attr/toolbarTextColor</item>
        <item name="colorControlHighlight">@color/subtleGrayTwo</item>
    </style>

    <style name="OmnibarToolbarTheme">
        <item name="colorControlHighlight">@color/subtleGrayTwo</item>
    </style>

    <style name="SwitchTheme" parent="Widget.AppCompat.CompoundButton.Switch">
        <item name="colorControlActivated">@android:color/white</item>
    </style>

    <style name="SettingsSwitchTheme">
        <item name="colorControlActivated">@color/cornflowerBlue</item>
        <item name="colorSwitchThumbNormal">@color/white</item>
        <item name="android:colorForeground">?attr/settingsSwitchBackgroundColor</item>
    </style>

    <style name="TextInputLayoutTheme" parent="Widget.Design.TextInputLayout">
        <item name="colorControlActivated">?colorAccent</item>
        <item name="colorControlNormal">?colorAccent</item>
        <item name="colorControlHighlight">?colorAccent</item>
        <item name="android:textColor">?normalTextColor</item>
        <item name="android:textColorSecondary">?normalTextColor</item>
        <item name="android:textColorHint">?normalTextColor</item>
    </style>

    <style name="AutoCompleteTextViewStyle" parent="Widget.AppCompat.AutoCompleteTextView">
        <item name="android:textCursorDrawable">@drawable/text_cursor</item>
        <item name="android:textColorHint">?attr/omnibarHintColor</item>
        <item name="android:fontFamily">sans-serif-medium</item>
    </style>

    <style name="PopUpOverflowMenu" parent="@style/Widget.MaterialComponents.PopupMenu.Overflow">
        <item name="android:popupBackground">@drawable/popup_menu_bg</item>
    </style>

    <style name="PopUpOverflowButton" parent="@style/Widget.AppCompat.ActionButton.Overflow">
        <item name="srcCompat">@drawable/ic_overflow</item>
        <item name="android:src">@drawable/ic_overflow</item>
    </style>

    <style name="DaxDialogFragment" parent="android:Theme.DeviceDefault.Light.NoActionBar">
        <item name="android:windowTranslucentStatus">true</item>
    </style>

    <style name="PopUpMenuSwitchTheme">
        <item name="colorAccent">@color/cornflowerBlue</item>
        <item name="android:textColorSecondary">?attr/toolbarIconColor</item>
    </style>

    <style name="Theme.AndroidVpn" parent="Theme.MaterialComponents.Light.Bridge">
        <item name="colorPrimary">@color/whiteFive</item>
        <item name="colorPrimaryDark">@color/whiteFive</item>
        <item name="colorAccent">@color/warmBlue</item>
        <item name="android:windowBackground">?attr/colorPrimaryDark</item>
        <item name="android:windowLightStatusBar">true</item>

        <item name="normalTextColor">@color/almostBlackDark</item>
        <item name="secondaryTextColor">@color/brownishGrayTwo</item>
        <item name="settingsMinorTextColor">@color/brownishGrayTwo</item>
    </style>

    <style name="Theme.AndroidVpn.NoActionBar">
        <item name="windowActionBar">false</item>
        <item name="windowNoTitle">true</item>
    </style>

    <style name="Theme.AndroidVpn.Onboarding" parent="Theme.AndroidVpn.NoActionBar">
        <item name="android:statusBarColor">@color/grey</item>
    </style>

    <style name="Theme.AndroidVpn.Trackers">
        <item name="colorAccent">@color/cornflowerGreen</item>
    </style>

    <style name="Theme.AndroidVpn.AppBarOverlay" parent="ThemeOverlay.AppCompat.ActionBar" />

    <style name="Theme.AndroidVpn.PopupOverlay" parent="ThemeOverlay.AppCompat.Dark" />

    <style name="BottomSheetDialog" parent="Theme.Design.BottomSheetDialog">
        <item name="bottomSheetStyle">@style/BottomSheetStyle</item>
    </style>

    <style name="BottomSheetStyle" parent="Widget.Design.BottomSheet.Modal">
        <item name="behavior_peekHeight">512dp</item>
    </style>

</resources><|MERGE_RESOLUTION|>--- conflicted
+++ resolved
@@ -75,12 +75,7 @@
         <item name="listItemImageBackground">@color/almostBlack</item>
         <item name="savedSiteEmptyTextColor">@color/white</item>
         <item name="fireproofWebsiteTitleTextColor">@color/white</item>
-<<<<<<< HEAD
-        <item name="bookmarkSubtitleTextColor">@color/grayishTwo</item>
-        <item name="savedSiteSubtitleTextColor">@color/grayishTwo</item>
-=======
         <item name="deviceShieldExcludedAppNameTextColor">@color/white</item>
->>>>>>> f963a101
         <item name="settingsItemTextColor">@color/white</item>
         <item name="settingsItemTextColorDisabled">@color/warGreyTwo</item>
         <item name="settingsMinorTextColor">@color/grayishTwo</item>
@@ -175,12 +170,7 @@
         <item name="websiteListFaviconBackground">@color/whiteSix</item>
         <item name="listItemImageBackground">@color/whiteSix</item>
         <item name="fireproofWebsiteTitleTextColor">@color/almostBlack</item>
-<<<<<<< HEAD
-        <item name="bookmarkSubtitleTextColor">@color/warmerGray</item>
-        <item name="savedSiteSubtitleTextColor">@color/warmerGray</item>
-=======
         <item name="deviceShieldExcludedAppNameTextColor">@color/almostBlack</item>
->>>>>>> f963a101
         <item name="settingsItemTextColor">@color/almostBlackDark</item>
         <item name="settingsItemTextColorDisabled">@color/pinkish_grey_two</item>
         <item name="settingsMinorTextColor">@color/warmerGray</item>
