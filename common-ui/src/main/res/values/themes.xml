--- conflicted
+++ resolved
@@ -115,19 +115,14 @@
         <item name="quickAccessItemTitleTextColor">@color/white</item>
 
         <item name="savedSiteEditTextUnderlineColor">@color/whiteSemiTransparent</item>
-<<<<<<< HEAD
-
-        <item name="listItemTitleColor">@color/white</item>
-        <item name="listItemSubtitleColor">@color/grayishTwo</item>
+        <item name="android:textColorPrimary">?attr/normalTextColor</item>
+        <item name="android:textColorSecondary">?attr/secondaryTextColor</item>
+        <item name="android:textColorAlertDialogListItem">?attr/normalTextColor</item>
+
         <item name="listItemBackgroundColor">@color/almostBlack</item>
         <item name="listItemSeparatorColor">@color/charcoalGrey</item>
         <item name="textInputOutlinedBoxColor">@color/grayish</item>
         <item name="textInputOutlinedBoxColorHighlight">@color/cornflowerBlue</item>
-=======
-        <item name="android:textColorPrimary">?attr/normalTextColor</item>
-        <item name="android:textColorSecondary">?attr/secondaryTextColor</item>
-        <item name="android:textColorAlertDialogListItem">?attr/normalTextColor</item>
->>>>>>> f96e79e6
     </style>
 
     <style name="AppTheme.Dark" parent="AppTheme.BaseDark" />
