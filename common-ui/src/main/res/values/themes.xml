<?xml version="1.0" encoding="utf-8"?>
<!--
  ~ Copyright (c) 2021 DuckDuckGo
  ~
  ~ Licensed under the Apache License, Version 2.0 (the "License");
  ~ you may not use this file except in compliance with the License.
  ~ You may obtain a copy of the License at
  ~
  ~     http://www.apache.org/licenses/LICENSE-2.0
  ~
  ~ Unless required by applicable law or agreed to in writing, software
  ~ distributed under the License is distributed on an "AS IS" BASIS,
  ~ WITHOUT WARRANTIES OR CONDITIONS OF ANY KIND, either express or implied.
  ~ See the License for the specific language governing permissions and
  ~ limitations under the License.
  -->

<resources>

    <style name="BaseAppTheme" parent="Theme.MaterialComponents.Light.Bridge"/>

    <style name="AppTheme" parent="BaseAppTheme">

        <!-- These neutral colors cover cases before dynamic theme can be applied
             such as the app launch color -->
        <item name="colorPrimary">@color/almostBlackDark</item>
        <item name="colorPrimaryDark">@color/black</item>
        <item name="colorAccent">@color/cornflowerBlue</item>
        <item name="android:windowBackground">?attr/colorPrimaryDark</item>
        <item name="windowActionBar">false</item>
        <item name="windowNoTitle">true</item>
        <item name="bottomSheetDialogTheme">@style/BottomSheetDialog</item>
        <item name="android:windowActivityTransitions">true</item>
        <item name="autoCompleteTextViewStyle">@style/AutoCompleteTextViewStyle</item>
        <item name="android:statusBarColor">?toolbarBgColor</item>
        <item name="snackbarButtonStyle">@style/snackbarButtonStyle</item>
        <item name="android:colorEdgeEffect">@color/newBlack</item>
    </style>

    <style name="AppTheme.BaseDark">
        <item name="colorPrimary">@color/darkThemePrimary</item>
        <item name="colorPrimaryDark">@color/darkThemePrimaryDark</item>
        <item name="daxLogoTextColor">@color/white</item>
        <item name="normalTextColor">@color/white</item>
        <item name="toolbarIconColor">@color/white</item>
        <item name="toolbarTextColor">@color/white</item>
        <item name="toolbarBgColor">@color/newBlack</item>
        <item name="toolbarBgBorderColor">@color/toolbarBorderColorDark</item>
        <item name="dialogBgColor">@color/almostBlackDark</item>
        <item name="browserIconColorSelector">@color/browser_icon_color_selector_dark</item>
        <item name="browserMenuTextColor">@color/white</item>
        <item name="browserMenuTextColorDisabled">@color/warGreyTwo</item>
        <item name="omnibarRoundedFieldBackgroundColor">@color/almostBlack</item>
        <item name="omnibarTextColor">@color/white</item>
        <item name="omnibarHintColor">@color/paleBrownishGray</item>
        <item name="omnibarLogoLetterTextColor">@color/midGray</item>
        <item name="autoCompleteTextColor">@color/white</item>
        <item name="autoCompleteSubtitleTextColor">@color/grayish</item>
        <item name="tabTitleTextColor">@color/white</item>
        <item name="tabTitleTextColorLegacy">@color/midnight</item>
        <item name="tabSubtitleTextColor">@color/coolGray</item>
        <item name="tabSelectedBorderColor">@color/skyBlue</item>
        <item name="tabsFireTextColor">@color/white</item>
        <item name="tabCardBackgroundColor">@color/almostBlack</item>
        <item name="whitelistTextColor">@color/white</item>
        <item name="bookmarkIconColor">@color/white</item>
        <item name="websiteListFaviconBackground">@color/almostBlack</item>
        <item name="bookmarkTitleTextColor">@color/white</item>
        <item name="savedSiteEmptyTextColor">@color/white</item>
        <item name="fireproofWebsiteTitleTextColor">@color/white</item>
        <item name="deviceShieldExcludedAppNameTextColor">@color/white</item>
        <item name="bookmarkSubtitleTextColor">@color/grayishTwo</item>
        <item name="savedSiteSubtitleTextColor">@color/grayishTwo</item>
        <item name="settingsItemTextColor">@color/white</item>
        <item name="settingsItemTextColorDisabled">@color/warGreyTwo</item>
        <item name="settingsMinorTextColor">@color/grayishTwo</item>
        <item name="settingsSwitchBackgroundColor">@color/subtleGrayTwo</item>
        <item name="settingsDividerColor">@color/almostBlack</item>
        <item name="buttonOutlinedTextColor">@color/pinkishGrayThree</item>
        <item name="buttonOutlinedBorderColor">@color/brownishGrayTwo</item>
        <item name="callToActionTitleColor">@color/white</item>
        <item name="callToActionSubtitleColor">@color/grayishThree</item>
        <item name="daxDialogBackgroundColor">@color/charcoalGrey</item>
        <item name="daxDialogSecondaryButtonTextColor">@color/white</item>
        <item name="daxDialogSecondaryButtonRippleColor">@color/white</item>

        <item name="brokenSiteSelectionTextColor">@color/white</item>
        <item name="brokenSiteOutlinedColor">@color/grayish</item>
        <item name="brokenSitesButtonDisabledBackgroundColor">@color/greyishBrownTwo</item>
        <item name="brokenSitesButtonDisabledTextColor">@color/warGreyTwo</item>
        <item name="brokenSitesButtonRippleColor">@color/white</item>
        <item name="topCallToActionDescriptionColor">@color/grayish</item>
        <item name="topCallToActionBackgroundColor">@color/greyishBrownTwo</item>

        <item name="feedbackAnonymousFeedbackLabelColor">@color/grayish</item>
        <item name="feedbackListItemBackgroundColor">@color/almostBlack</item>
        <item name="feedbackListItemSeparatorColor">@color/charcoalGrey</item>
        <item name="feedbackEditTextBackgroundColor">@color/almostBlack</item>
        <item name="feedbackEditTextHintColor">@color/grayish</item>

        <item name="privacyDashboardLogoLetterTextColor">@color/subtleGray</item>

<<<<<<< HEAD
        <item name="savedSiteEditTextUnderlineColor">@color/whiteSemiTransparent</item>
=======
        <item name="emailButtonRippleColor">@color/white</item>
>>>>>>> b134782e
    </style>

    <style name="AppTheme.Dark" parent="AppTheme.BaseDark" />

    <style name="AppTheme.Dark.AppBarOverlay" parent="ThemeOverlay.AppCompat.Dark.ActionBar" />

    <style name="AppTheme.Dark.PopupOverlay" parent="ThemeOverlay.AppCompat.Light" />

    <style name="AppTheme.Dark.Transparent">
        <item name="android:statusBarColor">@android:color/transparent</item>
        <item name="android:windowDrawsSystemBarBackgrounds">true</item>
    </style>

    <!-- To create a new color theme, copy this light one and update the suffix as appropriate.
         Include:
          * AppTheme.BaseLight
          * AppTheme.Light
          * AppTheme.Light in values-v23/themes.xml
          * SplashTheme.Light
    -->
    <style name="AppTheme.BaseLight">
        <item name="colorPrimary">@color/lightThemePrimary</item>
        <item name="colorPrimaryDark">@color/lightThemePrimaryDark</item>
        <item name="daxLogoTextColor">@color/almostBlackDark</item>
        <item name="normalTextColor">@color/almostBlackDark</item>
        <item name="toolbarIconColor">@color/almostBlackDark</item>
        <item name="toolbarTextColor">@color/almostBlackDark</item>
        <item name="toolbarBgColor">@color/white</item>
        <item name="toolbarBgBorderColor">@color/toolbarBorderColorLight</item>
        <item name="dialogBgColor">@color/white</item>
        <item name="browserIconColorSelector">@color/browser_icon_color_selector_light</item>
        <item name="browserMenuTextColor">@color/almostBlackDark</item>
        <item name="browserMenuTextColorDisabled">@color/pinkish_grey_two</item>
        <item name="omnibarRoundedFieldBackgroundColor">@color/whiteFour</item>
        <item name="omnibarTextColor">@color/almostBlackDark</item>
        <item name="omnibarHintColor">@color/brownishGrayTwo</item>
        <item name="omnibarLogoLetterTextColor">@color/whiteFour</item>
        <item name="autoCompleteTextColor">@color/almostBlackDark</item>
        <item name="autoCompleteSubtitleTextColor">@color/warmerGray</item>
        <item name="tabTitleTextColor">@color/almostBlackDark</item>
        <item name="tabTitleTextColorLegacy">@color/almostBlackDark</item>
        <item name="tabSubtitleTextColor">@color/warmerGray</item>
        <item name="tabSelectedBorderColor">@color/cornflowerBlue</item>
        <item name="tabsFireTextColor">@color/warmerGray</item>
        <item name="tabCardBackgroundColor">@color/white</item>
        <item name="bookmarkIconColor">@color/almostBlackDark</item>
        <item name="bookmarkTitleTextColor">@color/almostBlackDark</item>
        <item name="savedSiteEmptyTextColor">@color/almostBlackDark</item>
        <item name="whitelistTextColor">@color/almostBlack</item>
        <item name="websiteListFaviconBackground">@color/whiteSix</item>
        <item name="fireproofWebsiteTitleTextColor">@color/almostBlack</item>
        <item name="deviceShieldExcludedAppNameTextColor">@color/almostBlack</item>
        <item name="bookmarkSubtitleTextColor">@color/warmerGray</item>
        <item name="savedSiteSubtitleTextColor">@color/warmerGray</item>
        <item name="settingsItemTextColor">@color/almostBlackDark</item>
        <item name="settingsItemTextColorDisabled">@color/pinkish_grey_two</item>
        <item name="settingsMinorTextColor">@color/warmerGray</item>
        <item name="settingsSwitchBackgroundColor">@color/brownishGrayTwo</item>
        <item name="settingsDividerColor">@color/whiteSix</item>
        <item name="buttonOutlinedTextColor">@color/cornflowerBlue</item>
        <item name="buttonOutlinedBorderColor">@color/grayishThree</item>
        <item name="callToActionTitleColor">@color/almostBlackDark</item>
        <item name="callToActionSubtitleColor">@color/brownishGrayTwo</item>
        <item name="daxDialogBackgroundColor">@color/white</item>
        <item name="daxDialogSecondaryButtonTextColor">@color/almostBlackDark</item>
        <item name="daxDialogSecondaryButtonRippleColor">@color/subtleGrayTwo</item>

        <item name="brokenSiteSelectionTextColor">@color/almostBlackDark</item>
        <item name="brokenSiteOutlinedColor">@color/grayishTwo</item>
        <item name="brokenSitesButtonDisabledBackgroundColor">@color/subtleGrayTwo</item>
        <item name="brokenSitesButtonDisabledTextColor">@color/white</item>
        <item name="brokenSitesButtonRippleColor">@color/subtleGrayTwo</item>
        <item name="topCallToActionDescriptionColor">@color/almostBlackDark</item>
        <item name="topCallToActionBackgroundColor">@color/white</item>

        <item name="feedbackAnonymousFeedbackLabelColor">@color/warmerGray</item>
        <item name="feedbackListItemBackgroundColor">@color/whiteFive</item>
        <item name="feedbackListItemSeparatorColor">@color/whiteSix</item>
        <item name="feedbackEditTextBackgroundColor">@color/whiteFive</item>
        <item name="feedbackEditTextHintColor">@color/warmerGray</item>

        <item name="privacyDashboardLogoLetterTextColor">@color/whiteFour</item>

<<<<<<< HEAD
        <item name="savedSiteEditTextUnderlineColor">@color/dimmed</item>
=======
        <item name="emailButtonRippleColor">@color/subtleGrayTwo</item>
>>>>>>> b134782e
    </style>

    <style name="AppTheme.Light" parent="AppTheme.BaseLight">
        <!-- The status bar must always be dark prior to API 23 as the light text cannot be changed -->
        <item name="android:statusBarColor">@color/almostBlack</item>
    </style>

    <style name="ModalCardTheme" parent="Theme.AppCompat.Light.NoActionBar">
        <item name="colorPrimary">@color/darkThemePrimary</item>
        <item name="colorPrimaryDark">@color/darkThemePrimaryDark</item>
        <item name="colorAccent">@color/cornflowerBlue</item>
        <item name="android:windowBackground">@color/translucentDark</item>
        <item name="android:windowNoTitle">true</item>
        <item name="android:colorBackgroundCacheHint">@null</item>
        <item name="android:windowIsTranslucent">true</item>
        <item name="android:windowAnimationStyle">@android:style/Animation</item>
        <item name="toolbarIconColor">@color/white</item>
    </style>

    <style name="ToolbarTheme" parent="ThemeOverlay.AppCompat.Dark.ActionBar">
        <item name="colorControlNormal">?attr/toolbarIconColor</item>
        <item name="android:textColorPrimary">?attr/toolbarTextColor</item>
        <item name="colorControlHighlight">@color/subtleGrayTwo</item>
    </style>

    <style name="OmnibarToolbarTheme">
        <item name="colorControlHighlight">@color/subtleGrayTwo</item>
    </style>

    <style name="SwitchTheme" parent="Widget.AppCompat.CompoundButton.Switch">
        <item name="colorControlActivated">@android:color/white</item>
    </style>

    <style name="SettingsSwitchTheme">
        <item name="colorControlActivated">@color/cornflowerBlue</item>
        <item name="colorSwitchThumbNormal">@color/white</item>
        <item name="android:colorForeground">?attr/settingsSwitchBackgroundColor</item>
    </style>

    <style name="TextInputLayoutTheme" parent="Widget.Design.TextInputLayout">
        <item name="colorControlActivated">?colorAccent</item>
        <item name="colorControlNormal">?colorAccent</item>
        <item name="colorControlHighlight">?colorAccent</item>
        <item name="android:textColor">?normalTextColor</item>
        <item name="android:textColorSecondary">?normalTextColor</item>
        <item name="android:textColorHint">?normalTextColor</item>
    </style>

    <style name="AutoCompleteTextViewStyle" parent="Widget.AppCompat.AutoCompleteTextView">
        <item name="android:textCursorDrawable">@drawable/text_cursor</item>
        <item name="android:textColorHint">?attr/omnibarHintColor</item>
        <item name="android:fontFamily">sans-serif-medium</item>
    </style>

    <style name="DaxDialogFragment" parent="android:Theme.DeviceDefault.Light.NoActionBar">
        <item name="android:windowTranslucentStatus">true</item>
    </style>

    <style name="PopUpMenuSwitchTheme">
        <item name="colorAccent">@color/cornflowerBlue</item>
        <item name="android:textColorSecondary">?attr/toolbarIconColor</item>
    </style>

    <style name="BottomSheetDialog" parent="Theme.Design.BottomSheetDialog">
        <item name="bottomSheetStyle">@style/BottomSheetStyle</item>
    </style>

    <style name="BottomSheetStyle" parent="Widget.Design.BottomSheet.Modal">
        <item name="behavior_peekHeight">512dp</item>
    </style>

    <style name="snackbarButtonStyle" parent="Widget.MaterialComponents.Button.TextButton.Snackbar">
        <item name="android:textColor">?attr/colorAccent</item>
    </style>

</resources><|MERGE_RESOLUTION|>--- conflicted
+++ resolved
@@ -100,11 +100,9 @@
 
         <item name="privacyDashboardLogoLetterTextColor">@color/subtleGray</item>
 
-<<<<<<< HEAD
+        <item name="emailButtonRippleColor">@color/white</item>
+
         <item name="savedSiteEditTextUnderlineColor">@color/whiteSemiTransparent</item>
-=======
-        <item name="emailButtonRippleColor">@color/white</item>
->>>>>>> b134782e
     </style>
 
     <style name="AppTheme.Dark" parent="AppTheme.BaseDark" />
@@ -188,11 +186,9 @@
 
         <item name="privacyDashboardLogoLetterTextColor">@color/whiteFour</item>
 
-<<<<<<< HEAD
+        <item name="emailButtonRippleColor">@color/subtleGrayTwo</item>
+
         <item name="savedSiteEditTextUnderlineColor">@color/dimmed</item>
-=======
-        <item name="emailButtonRippleColor">@color/subtleGrayTwo</item>
->>>>>>> b134782e
     </style>
 
     <style name="AppTheme.Light" parent="AppTheme.BaseLight">
