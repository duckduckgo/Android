<?xml version="1.0" encoding="utf-8"?>
<!--
  ~ Copyright (c) 2021 DuckDuckGo
  ~
  ~ Licensed under the Apache License, Version 2.0 (the "License");
  ~ you may not use this file except in compliance with the License.
  ~ You may obtain a copy of the License at
  ~
  ~     http://www.apache.org/licenses/LICENSE-2.0
  ~
  ~ Unless required by applicable law or agreed to in writing, software
  ~ distributed under the License is distributed on an "AS IS" BASIS,
  ~ WITHOUT WARRANTIES OR CONDITIONS OF ANY KIND, either express or implied.
  ~ See the License for the specific language governing permissions and
  ~ limitations under the License.
  -->

<resources>

    <style name="SplashScreen" parent="AppTheme.Light"/>

    <style name="BaseAppTheme" parent="Theme.MaterialComponents.Light.Bridge"/>

    <style name="AppTheme" parent="BaseAppTheme">

        <!-- These neutral colors cover cases before dynamic theme can be applied
             such as the app launch color -->
        <item name="colorPrimary">@color/almostBlackDark</item>
        <item name="colorPrimaryDark">@color/black</item>
        <item name="colorAccent">@color/cornflowerBlue</item>

        <item name="android:windowBackground">?attr/colorPrimaryDark</item>
        <item name="android:windowActivityTransitions">true</item>
        <item name="android:statusBarColor">?toolbarBgColor</item>
        <item name="windowActionBar">false</item>
        <item name="windowNoTitle">true</item>
        <item name="android:colorEdgeEffect">@color/newBlack</item>

        <item name="bottomSheetDialogTheme">@style/BottomSheetDialog</item>
        <item name="actionOverflowMenuStyle">@style/PopUpOverflowMenu</item>
        <item name="actionOverflowButtonStyle">@style/PopUpOverflowButton</item>
        <item name="snackbarButtonStyle">@style/snackbarButtonStyle</item>
        <item name="alertDialogTheme">@style/AlertDialogTheme</item>
        <item name="android:alertDialogTheme">@style/AlertDialogTheme</item>
        <item name="radioButtonStyle">@style/RadioButtonStyle</item>
        <item name="autoCompleteTextViewStyle">@style/AutoCompleteTextViewStyle</item>
        <item name="sliderStyle">@style/Widget.App.Slider</item>
    </style>

    <style name="AppTheme.BaseDark">
        <item name="colorPrimary">@color/darkThemePrimary</item>
        <item name="colorPrimaryDark">@color/darkThemePrimaryDark</item>
        <item name="daxLogoTextColor">@color/white</item>
        <item name="normalTextColor">@color/white</item>
        <item name="secondaryTextColor">@color/warmerGray</item>
        <item name="listItemTitleColor">@color/white</item>
        <item name="listItemSubtitleColor">@color/grayishTwo</item>
        <item name="subtitleTextColor">@color/grayishTwo</item>
        <item name="toolbarIconColor">@color/white</item>
        <item name="toolbarTextColor">@color/white</item>
        <item name="toolbarBgColor">@color/newBlack</item>
        <item name="toolbarBgBorderColor">@color/toolbarBorderColorDark</item>
        <item name="dialogBgColor">@color/almostBlackDark</item>
        <item name="browserIconColorSelector">@color/browser_icon_color_selector_dark</item>
        <item name="browserMenuTextColor">@color/white</item>
        <item name="browserMenuTextColorDisabled">@color/warGreyTwo</item>
        <item name="omnibarRoundedFieldBackgroundColor">@color/almostBlack</item>
        <item name="omnibarTextColor">@color/white</item>
        <item name="omnibarHintColor">@color/paleBrownishGray</item>
        <item name="omnibarLogoLetterTextColor">@color/midGray</item>
        <item name="autoCompleteTextColor">@color/white</item>
        <item name="autoCompleteSubtitleTextColor">@color/grayish</item>
        <item name="tabTitleTextColor">@color/white</item>
        <item name="tabTitleTextColorLegacy">@color/midnight</item>
        <item name="tabSubtitleTextColor">@color/coolGray</item>
        <item name="tabSelectedBorderColor">@color/skyBlue</item>
        <item name="tabsFireTextColor">@color/white</item>
        <item name="tabCardBackgroundColor">@color/almostBlack</item>
        <item name="whitelistTextColor">@color/white</item>
        <item name="bookmarkIconColor">@color/white</item>
        <item name="websiteListFaviconBackground">@color/almostBlack</item>
        <item name="listItemImageBackground">@color/almostBlack</item>
        <item name="savedSiteEmptyTextColor">@color/white</item>
        <item name="fireproofWebsiteTitleTextColor">@color/white</item>
        <item name="deviceShieldExcludedAppNameTextColor">@color/white</item>
        <item name="settingsItemTextColor">@color/white</item>
        <item name="settingsItemTextColorDisabled">@color/warGreyTwo</item>
        <item name="sectionItemTextColorDisabled">@color/warGreyTwo</item>
        <item name="settingsMinorTextColor">@color/grayishTwo</item>
        <item name="settingsSwitchBackgroundColor">@color/subtleGrayTwo</item>
        <item name="settingsDividerColor">@color/almostBlack</item>
        <item name="buttonOutlinedTextColor">@color/pinkishGrayThree</item>
        <item name="buttonOutlinedBorderColor">@color/brownishGrayTwo</item>
        <item name="callToActionTitleColor">@color/white</item>
        <item name="callToActionSubtitleColor">@color/grayishThree</item>
        <item name="daxDialogBackgroundColor">@color/charcoalGrey</item>
        <item name="daxDialogSecondaryButtonTextColor">@color/white</item>
        <item name="daxDialogSecondaryButtonRippleColor">@color/white</item>

        <item name="brokenSiteSelectionTextColor">@color/white</item>
        <item name="brokenSiteOutlinedColor">@color/grayish</item>
        <item name="brokenSitesButtonDisabledBackgroundColor">@color/greyishBrownTwo</item>
        <item name="brokenSitesButtonDisabledTextColor">@color/warGreyTwo</item>
        <item name="brokenSitesButtonRippleColor">@color/white</item>
        <item name="topCallToActionDescriptionColor">@color/grayish</item>
        <item name="topCallToActionBackgroundColor">@color/greyishBrownTwo</item>

        <item name="feedbackAnonymousFeedbackLabelColor">@color/grayish</item>
        <item name="feedbackListItemBackgroundColor">@color/almostBlack</item>
        <item name="feedbackListItemSeparatorColor">@color/charcoalGrey</item>
        <item name="feedbackEditTextBackgroundColor">@color/almostBlack</item>
        <item name="feedbackEditTextHintColor">@color/grayish</item>

        <item name="privacyDashboardLogoLetterTextColor">@color/subtleGray</item>

        <item name="emailButtonRippleColor">@color/white</item>
        <item name="quickAccessItemTitleTextColor">@color/white</item>

        <item name="savedSiteEditTextUnderlineColor">@color/whiteSemiTransparent</item>
        <item name="android:textColorPrimary">?attr/normalTextColor</item>
        <item name="android:textColorSecondary">?attr/secondaryTextColor</item>
        <item name="android:textColorAlertDialogListItem">?attr/normalTextColor</item>
<<<<<<< HEAD
        <item name="lightContainerBackground">@color/almostBlack</item>
=======

        <item name="listItemBackgroundColor">@color/almostBlack</item>
        <item name="listItemSeparatorColor">@color/charcoalGrey</item>
        <item name="textInputOutlinedBoxColor">@color/grayish</item>
        <item name="textInputOutlinedBoxColorHighlight">@color/cornflowerBlue</item>
>>>>>>> e259cb7a
    </style>

    <style name="AppTheme.Dark" parent="AppTheme.BaseDark" />

    <style name="AppTheme.Dark.AppBarOverlay" parent="ThemeOverlay.AppCompat.Dark.ActionBar" />

    <style name="AppTheme.Dark.PopupOverlay" parent="ThemeOverlay.AppCompat.Light" />

    <style name="AppTheme.Dark.Transparent">
        <item name="android:statusBarColor">@android:color/transparent</item>
        <item name="android:windowDrawsSystemBarBackgrounds">true</item>
    </style>

    <style name="AppTheme.Transparent">
        <item name="android:windowIsTranslucent">true</item>
        <item name="android:windowBackground">@android:color/transparent</item>
        <item name="android:windowContentOverlay">@null</item>
        <item name="android:windowNoTitle">true</item>
        <item name="android:windowIsFloating">false</item>
        <item name="android:backgroundDimEnabled">true</item>
    </style>

    <!-- To create a new color theme, copy this light one and update the suffix as appropriate.
         Include:
          * AppTheme.BaseLight
          * AppTheme.Light
          * AppTheme.Light in values-v23/themes.xml
          * SplashTheme.Light
    -->
    <style name="AppTheme.BaseLight">
        <item name="colorPrimary">@color/lightThemePrimary</item>
        <item name="colorPrimaryDark">@color/lightThemePrimaryDark</item>
        <item name="daxLogoTextColor">@color/almostBlackDark</item>
        <item name="normalTextColor">@color/almostBlackDark</item>
        <item name="secondaryTextColor">@color/warmerGray</item>
        <item name="toolbarIconColor">@color/almostBlackDark</item>
        <item name="toolbarTextColor">@color/almostBlackDark</item>
        <item name="toolbarBgColor">@color/white</item>
        <item name="toolbarBgBorderColor">@color/toolbarBorderColorLight</item>
        <item name="dialogBgColor">@color/white</item>
        <item name="browserIconColorSelector">@color/browser_icon_color_selector_light</item>
        <item name="browserMenuTextColor">@color/almostBlackDark</item>
        <item name="browserMenuTextColorDisabled">@color/pinkish_grey_two</item>
        <item name="omnibarRoundedFieldBackgroundColor">@color/whiteFour</item>
        <item name="omnibarTextColor">@color/almostBlackDark</item>
        <item name="omnibarHintColor">@color/brownishGrayTwo</item>
        <item name="omnibarLogoLetterTextColor">@color/whiteFour</item>
        <item name="autoCompleteTextColor">@color/almostBlackDark</item>
        <item name="autoCompleteSubtitleTextColor">@color/warmerGray</item>
        <item name="tabTitleTextColor">@color/almostBlackDark</item>
        <item name="tabTitleTextColorLegacy">@color/almostBlackDark</item>
        <item name="tabSubtitleTextColor">@color/warmerGray</item>
        <item name="tabSelectedBorderColor">@color/cornflowerBlue</item>
        <item name="tabsFireTextColor">@color/warmerGray</item>
        <item name="tabCardBackgroundColor">@color/white</item>
        <item name="bookmarkIconColor">@color/almostBlackDark</item>
        <item name="savedSiteEmptyTextColor">@color/almostBlackDark</item>
        <item name="whitelistTextColor">@color/almostBlack</item>
        <item name="websiteListFaviconBackground">@color/whiteSix</item>
        <item name="listItemImageBackground">@color/whiteSix</item>
        <item name="fireproofWebsiteTitleTextColor">@color/almostBlack</item>
        <item name="deviceShieldExcludedAppNameTextColor">@color/almostBlack</item>
        <item name="settingsItemTextColor">@color/almostBlackDark</item>
        <item name="settingsItemTextColorDisabled">@color/pinkish_grey_two</item>
        <item name="sectionItemTextColorDisabled">@color/pinkish_grey_two</item>
        <item name="settingsMinorTextColor">@color/warmerGray</item>
        <item name="settingsSwitchBackgroundColor">@color/brownishGrayTwo</item>
        <item name="settingsDividerColor">@color/whiteSix</item>
        <item name="buttonOutlinedTextColor">@color/cornflowerBlue</item>
        <item name="buttonOutlinedBorderColor">@color/grayishThree</item>
        <item name="callToActionTitleColor">@color/almostBlackDark</item>
        <item name="callToActionSubtitleColor">@color/brownishGrayTwo</item>
        <item name="daxDialogBackgroundColor">@color/white</item>
        <item name="daxDialogSecondaryButtonTextColor">@color/almostBlackDark</item>
        <item name="daxDialogSecondaryButtonRippleColor">@color/subtleGrayTwo</item>

        <item name="brokenSiteSelectionTextColor">@color/almostBlackDark</item>
        <item name="brokenSiteOutlinedColor">@color/grayishThree</item>
        <item name="brokenSitesButtonDisabledBackgroundColor">@color/subtleGrayTwo</item>
        <item name="brokenSitesButtonDisabledTextColor">@color/white</item>
        <item name="brokenSitesButtonRippleColor">@color/subtleGrayTwo</item>
        <item name="topCallToActionDescriptionColor">@color/almostBlackDark</item>
        <item name="topCallToActionBackgroundColor">@color/white</item>

        <item name="feedbackAnonymousFeedbackLabelColor">@color/warmerGray</item>
        <item name="feedbackListItemBackgroundColor">@color/whiteFive</item>
        <item name="feedbackListItemSeparatorColor">@color/whiteSix</item>
        <item name="feedbackEditTextBackgroundColor">@color/whiteFive</item>
        <item name="feedbackEditTextHintColor">@color/warmerGray</item>

        <item name="privacyDashboardLogoLetterTextColor">@color/whiteFour</item>

        <item name="emailButtonRippleColor">@color/subtleGrayTwo</item>
        <item name="quickAccessItemTitleTextColor">@color/brownishGrayTwo</item>

        <item name="savedSiteEditTextUnderlineColor">@color/dimmed</item>
<<<<<<< HEAD
        <item name="lightContainerBackground">@color/whiteThree</item>
=======

        <item name="listItemTitleColor">@color/almostBlackDark</item>
        <item name="listItemSubtitleColor">@color/warmerGray</item>
        <item name="listItemBackgroundColor">@color/whiteFive</item>
        <item name="listItemSeparatorColor">@color/whiteSix</item>
        <item name="textInputOutlinedBoxColor">@color/grayishThree</item>
        <item name="textInputOutlinedBoxColorHighlight">@color/cornflowerBlue</item>
>>>>>>> e259cb7a
    </style>

    <style name="AppTheme.Light" parent="AppTheme.BaseLight">
        <!-- The status bar must always be dark prior to API 23 as the light text cannot be changed -->
        <item name="android:statusBarColor">@color/almostBlack</item>
    </style>

    <style name="AppTheme.Light.ATPOnboarding">
        <item name="android:statusBarColor">@color/atp_onboardingHeaderBg</item>
    </style>

    <style name="ModalCardTheme" parent="Theme.AppCompat.Light.NoActionBar">
        <item name="colorPrimary">@color/darkThemePrimary</item>
        <item name="colorPrimaryDark">@color/darkThemePrimaryDark</item>
        <item name="colorAccent">@color/cornflowerBlue</item>
        <item name="android:windowBackground">@color/translucentDark</item>
        <item name="android:windowNoTitle">true</item>
        <item name="android:colorBackgroundCacheHint">@null</item>
        <item name="android:windowIsTranslucent">true</item>
        <item name="android:windowAnimationStyle">@android:style/Animation</item>
        <item name="toolbarIconColor">@color/white</item>
    </style>

    <style name="ToolbarTheme" parent="ThemeOverlay.AppCompat.Dark.ActionBar">
        <item name="colorControlNormal">?attr/toolbarIconColor</item>
        <item name="android:textColorPrimary">?attr/toolbarTextColor</item>
        <item name="colorControlHighlight">@color/subtleGrayTwo</item>
    </style>

    <style name="ToolbarTheme.Green">
        <item name="colorAccent">@color/cornflowerGreen</item>
        <item name="colorControlActivated">@color/cornflowerGreen</item>
        <item name="colorSwitchThumbNormal">@color/white</item>
        <item name="android:colorForeground">?attr/settingsSwitchBackgroundColor</item>
    </style>

    <style name="OmnibarToolbarTheme">
        <item name="colorControlHighlight">@color/subtleGrayTwo</item>
    </style>

    <style name="SwitchTheme" parent="Widget.AppCompat.CompoundButton.Switch">
        <item name="colorControlActivated">@android:color/white</item>
    </style>

    <style name="SettingsSwitchTheme">
        <item name="colorControlActivated">@color/cornflowerBlue</item>
        <item name="colorSwitchThumbNormal">@color/white</item>
        <item name="android:colorForeground">?attr/settingsSwitchBackgroundColor</item>
    </style>

    <style name="TextInputLayoutTheme" parent="Widget.Design.TextInputLayout">
        <item name="colorControlActivated">?colorAccent</item>
        <item name="colorControlNormal">?colorAccent</item>
        <item name="colorControlHighlight">?colorAccent</item>
        <item name="android:textColor">?normalTextColor</item>
        <item name="android:textColorSecondary">?normalTextColor</item>
        <item name="android:textColorHint">?normalTextColor</item>
    </style>

    <style name="AutoCompleteTextViewStyle" parent="Widget.AppCompat.AutoCompleteTextView">
        <item name="android:textCursorDrawable">@drawable/text_cursor</item>
        <item name="android:textColorHint">?attr/omnibarHintColor</item>
        <item name="android:fontFamily">sans-serif-medium</item>
    </style>

    <style name="PopUpOverflowMenu" parent="@style/Widget.MaterialComponents.PopupMenu.Overflow">
        <item name="android:popupBackground">@drawable/popup_menu_bg</item>
    </style>

    <style name="PopUpOverflowButton" parent="@style/Widget.AppCompat.ActionButton.Overflow">
        <item name="srcCompat">@drawable/ic_overflow</item>
        <item name="android:src">@drawable/ic_overflow</item>
    </style>

    <style name="DaxDialogFragment" parent="android:Theme.DeviceDefault.Light.NoActionBar">
        <item name="android:windowTranslucentStatus">true</item>
    </style>

    <style name="PopUpMenuSwitchTheme">
        <item name="colorAccent">@color/cornflowerBlue</item>
        <item name="android:textColorSecondary">?attr/toolbarIconColor</item>
    </style>

    <style name="Theme.AndroidVpn" parent="Theme.MaterialComponents.Light.Bridge">
        <item name="colorPrimary">@color/whiteFive</item>
        <item name="colorPrimaryDark">@color/whiteFive</item>
        <item name="colorAccent">@color/warmBlue</item>
        <item name="android:windowBackground">?attr/colorPrimaryDark</item>
        <item name="android:windowLightStatusBar">true</item>

        <item name="normalTextColor">@color/almostBlackDark</item>
        <item name="secondaryTextColor">@color/brownishGrayTwo</item>
        <item name="settingsMinorTextColor">@color/brownishGrayTwo</item>
    </style>

    <style name="Theme.AndroidVpn.NoActionBar">
        <item name="windowActionBar">false</item>
        <item name="windowNoTitle">true</item>
    </style>

    <style name="Theme.AndroidVpn.Onboarding" parent="Theme.AndroidVpn.NoActionBar">
        <item name="android:statusBarColor">@color/grey</item>
    </style>

    <style name="Theme.AndroidVpn.Trackers">
        <item name="colorAccent">@color/cornflowerGreen</item>
    </style>

    <style name="Theme.AndroidVpn.AppBarOverlay" parent="ThemeOverlay.AppCompat.ActionBar" />

    <style name="Theme.AndroidVpn.PopupOverlay" parent="ThemeOverlay.AppCompat.Dark" />

    <style name="BottomSheetDialog" parent="Theme.Design.BottomSheetDialog">
        <item name="bottomSheetStyle">@style/BottomSheetStyle</item>
    </style>

    <style name="BottomSheetStyle" parent="Widget.Design.BottomSheet.Modal">
        <item name="behavior_peekHeight">512dp</item>
    </style>

    <style name="RadioButtonStyle" parent="Widget.AppCompat.CompoundButton.RadioButton">
        <item name="android:textColor">?attr/normalTextColor</item>
        <item name="buttonTint">@color/cornflowerBlue</item>
    </style>

    <style name="AlertDialogTheme" parent="Theme.AppCompat.Light.Dialog.Alert">
        <item name="android:textColor">?attr/normalTextColor</item>
        <item name="android:textColorPrimary">?attr/normalTextColor</item>
        <item name="android:textColorSecondary">?attr/secondaryTextColor</item>
        <item name="android:background">?attr/dialogBgColor</item>
        <item name="colorAccent">@color/cornflowerBlue</item>
        <item name="android:textColorAlertDialogListItem">?attr/normalTextColor</item>
        <item name="android:buttonBarButtonStyle">@style/AlertDialogButtonStyle</item>
        <item name="buttonBarNegativeButtonStyle">@style/AlertDialogButtonStyle</item>
        <item name="buttonBarPositiveButtonStyle">@style/AlertDialogButtonStyle</item>
        <item name="buttonBarNeutralButtonStyle">@style/AlertDialogButtonStyle</item>
    </style>

    <style name="AlertDialogButtonStyle" parent="Widget.AppCompat.Button.ButtonBar.AlertDialog">
        <item name="android:textColor">@color/cornflowerBlue</item>
    </style>

    <style name="Widget.App.Slider" parent="Widget.MaterialComponents.Slider">
        <item name="materialThemeOverlay">@style/ThemeOverlay.App.Slider</item>
        <item name="trackHeight">6dp</item>
        <item name="trackColorInactive">@color/slider_inactive_track</item>
        <item name="trackColorActive">@color/accentBlue</item>
        <item name="thumbColor">@color/accentBlue</item>
    </style>

    <style name="ThemeOverlay.App.Slider" parent="">
        <item name="colorPrimary">@color/accentBlue</item>
        <item name="colorOnPrimary">@color/accentBlue</item>
        <item name="colorOnSurface">?attr/settingsSwitchBackgroundColor</item>
    </style>
</resources><|MERGE_RESOLUTION|>--- conflicted
+++ resolved
@@ -120,15 +120,12 @@
         <item name="android:textColorPrimary">?attr/normalTextColor</item>
         <item name="android:textColorSecondary">?attr/secondaryTextColor</item>
         <item name="android:textColorAlertDialogListItem">?attr/normalTextColor</item>
-<<<<<<< HEAD
         <item name="lightContainerBackground">@color/almostBlack</item>
-=======
 
         <item name="listItemBackgroundColor">@color/almostBlack</item>
         <item name="listItemSeparatorColor">@color/charcoalGrey</item>
         <item name="textInputOutlinedBoxColor">@color/grayish</item>
         <item name="textInputOutlinedBoxColorHighlight">@color/cornflowerBlue</item>
->>>>>>> e259cb7a
     </style>
 
     <style name="AppTheme.Dark" parent="AppTheme.BaseDark" />
@@ -225,9 +222,7 @@
         <item name="quickAccessItemTitleTextColor">@color/brownishGrayTwo</item>
 
         <item name="savedSiteEditTextUnderlineColor">@color/dimmed</item>
-<<<<<<< HEAD
         <item name="lightContainerBackground">@color/whiteThree</item>
-=======
 
         <item name="listItemTitleColor">@color/almostBlackDark</item>
         <item name="listItemSubtitleColor">@color/warmerGray</item>
@@ -235,7 +230,6 @@
         <item name="listItemSeparatorColor">@color/whiteSix</item>
         <item name="textInputOutlinedBoxColor">@color/grayishThree</item>
         <item name="textInputOutlinedBoxColorHighlight">@color/cornflowerBlue</item>
->>>>>>> e259cb7a
     </style>
 
     <style name="AppTheme.Light" parent="AppTheme.BaseLight">
