<?xml version="1.0" encoding="utf-8"?>
<!--
  ~ Copyright (c) 2021 DuckDuckGo
  ~
  ~ Licensed under the Apache License, Version 2.0 (the "License");
  ~ you may not use this file except in compliance with the License.
  ~ You may obtain a copy of the License at
  ~
  ~     http://www.apache.org/licenses/LICENSE-2.0
  ~
  ~ Unless required by applicable law or agreed to in writing, software
  ~ distributed under the License is distributed on an "AS IS" BASIS,
  ~ WITHOUT WARRANTIES OR CONDITIONS OF ANY KIND, either express or implied.
  ~ See the License for the specific language governing permissions and
  ~ limitations under the License.
  -->

<resources>

    <style name="SplashScreen" parent="AppTheme.Light"/>

    <style name="BaseAppTheme" parent="Theme.MaterialComponents.Light.Bridge"/>

    <style name="AppTheme" parent="BaseAppTheme">

        <!-- These neutral colors cover cases before dynamic theme can be applied
             such as the app launch color -->
        <item name="colorPrimary">@color/almostBlackDark</item>
        <item name="colorPrimaryDark">@color/black</item>
        <item name="colorAccent">@color/cornflowerBlue</item>

        <item name="android:windowBackground">?attr/colorPrimaryDark</item>
        <item name="android:windowActivityTransitions">true</item>
        <item name="android:statusBarColor">?toolbarBgColor</item>
        <item name="windowActionBar">false</item>
        <item name="windowNoTitle">true</item>
        <item name="android:colorEdgeEffect">@color/newBlack</item>

        <item name="bottomSheetDialogTheme">@style/BottomSheetDialog</item>
        <item name="actionOverflowMenuStyle">@style/PopUpOverflowMenu</item>
        <item name="actionOverflowButtonStyle">@style/PopUpOverflowButton</item>
        <item name="snackbarButtonStyle">@style/snackbarButtonStyle</item>
        <item name="alertDialogTheme">@style/AlertDialogTheme</item>
        <item name="android:alertDialogTheme">@style/AlertDialogTheme</item>
        <item name="radioButtonStyle">@style/RadioButtonStyle</item>
        <item name="autoCompleteTextViewStyle">@style/AutoCompleteTextViewStyle</item>
        <item name="sliderStyle">@style/Widget.App.Slider</item>
    </style>

    <style name="AppTheme.BaseDark">
        <item name="colorPrimary">@color/darkThemePrimary</item>
        <item name="colorPrimaryDark">@color/darkThemePrimaryDark</item>
        <item name="daxLogoTextColor">@color/white</item>
        <item name="normalTextColor">@color/white</item>
        <item name="secondaryTextColor">@color/gray50</item>
        <item name="accentTextColor">@color/gray30</item>
        <item name="primaryIconColor">@color/gray20</item>
        <item name="secondaryIconColor">@color/gray70</item>
        <item name="accentIconColor">@color/gray80</item>
        <item name="chipBackgroundColor">@color/gray90</item>
        <item name="listItemTitleColor">@color/white</item>
        <item name="listItemSubtitleColor">@color/grayishTwo</item>
        <item name="subtitleTextColor">@color/grayishTwo</item>
        <item name="toolbarIconColor">@color/white</item>
        <item name="toolbarTextColor">@color/white</item>
        <item name="toolbarBgColor">@color/newBlack</item>
        <item name="toolbarBgBorderColor">@color/toolbarBorderColorDark</item>
        <item name="dialogBgColor">@color/almostBlackDark</item>
        <item name="browserIconColorSelector">@color/browser_icon_color_selector_dark</item>
        <item name="browserMenuTextColor">@color/white</item>
        <item name="browserMenuTextColorDisabled">@color/warGreyTwo</item>
        <item name="omnibarRoundedFieldBackgroundColor">@color/almostBlack</item>
        <item name="omnibarTextColor">@color/white</item>
        <item name="omnibarHintColor">@color/paleBrownishGray</item>
        <item name="omnibarLogoLetterTextColor">@color/midGray</item>
        <item name="autoCompleteTextColor">@color/white</item>
        <item name="autoCompleteSubtitleTextColor">@color/grayish</item>
        <item name="tabTitleTextColor">@color/white</item>
        <item name="tabTitleTextColorLegacy">@color/midnight</item>
        <item name="tabSubtitleTextColor">@color/coolGray</item>
        <item name="tabSelectedBorderColor">@color/skyBlue</item>
        <item name="tabsFireTextColor">@color/white</item>
        <item name="tabCardBackgroundColor">@color/almostBlack</item>
        <item name="whitelistTextColor">@color/white</item>
        <item name="bookmarkIconColor">@color/white</item>
        <item name="websiteListFaviconBackground">@color/almostBlack</item>
        <item name="listItemImageBackground">@color/almostBlack</item>
        <item name="savedSiteEmptyTextColor">@color/white</item>
        <item name="fireproofWebsiteTitleTextColor">@color/white</item>
        <item name="deviceShieldExcludedAppNameTextColor">@color/white</item>
        <item name="settingsItemTextColor">@color/white</item>
        <item name="settingsItemTextColorDisabled">@color/warGreyTwo</item>
        <item name="settingsMinorTextColor">@color/grayishTwo</item>
        <item name="settingsSwitchBackgroundColor">@color/subtleGrayTwo</item>
        <item name="settingsDividerColor">@color/almostBlack</item>
        <item name="buttonOutlinedTextColor">@color/pinkishGrayThree</item>
        <item name="buttonOutlinedBorderColor">@color/brownishGrayTwo</item>
        <item name="callToActionTitleColor">@color/white</item>
        <item name="callToActionSubtitleColor">@color/grayishThree</item>
        <item name="daxDialogBackgroundColor">@color/charcoalGrey</item>
        <item name="daxDialogSecondaryButtonTextColor">@color/white</item>
        <item name="daxDialogSecondaryButtonRippleColor">@color/white</item>

        <item name="brokenSiteSelectionTextColor">@color/white</item>
        <item name="brokenSiteOutlinedColor">@color/grayish</item>
        <item name="brokenSitesButtonDisabledBackgroundColor">@color/greyishBrownTwo</item>
        <item name="brokenSitesButtonDisabledTextColor">@color/warGreyTwo</item>
        <item name="brokenSitesButtonRippleColor">@color/white</item>
        <item name="topCallToActionDescriptionColor">@color/grayish</item>
        <item name="topCallToActionBackgroundColor">@color/greyishBrownTwo</item>

        <item name="feedbackAnonymousFeedbackLabelColor">@color/grayish</item>
        <item name="feedbackListItemBackgroundColor">@color/almostBlack</item>
        <item name="feedbackListItemSeparatorColor">@color/charcoalGrey</item>
        <item name="feedbackEditTextBackgroundColor">@color/almostBlack</item>
        <item name="feedbackEditTextHintColor">@color/grayish</item>

        <item name="privacyDashboardLogoLetterTextColor">@color/subtleGray</item>

        <item name="emailButtonRippleColor">@color/white</item>
        <item name="quickAccessItemTitleTextColor">@color/white</item>

        <item name="savedSiteEditTextUnderlineColor">@color/whiteSemiTransparent</item>
        <item name="android:textColorPrimary">?attr/normalTextColor</item>
        <item name="android:textColorSecondary">?attr/secondaryTextColor</item>
        <item name="android:textColorAlertDialogListItem">?attr/normalTextColor</item>
        <item name="lightContainerBackground">@color/almostBlack</item>

        <item name="listItemBackgroundColor">@color/almostBlack</item>
        <item name="listItemSeparatorColor">@color/charcoalGrey</item>
        <item name="textInputOutlinedBoxColor">@color/grayish</item>
        <item name="textInputOutlinedBoxColorHighlight">@color/cornflowerBlue</item>
        <item name="splitterColor">@color/gray85</item>
        <item name="secondaryButtonPressedColor">@color/black36</item>

        <item name="dialogPrimaryButtonColor">@color/cornflowerBlue</item>
        <item name="dialogSecondaryButtonColor">?attr/dialogBgColor</item>

<<<<<<< HEAD
        <item name="menuItemViewIconColor">@color/gray20</item>
=======
>>>>>>> afdb2d82
        <item name="overflowMenuDividerColor">@color/gray80</item>
    </style>

    <style name="AppTheme.Dark" parent="AppTheme.BaseDark" />

    <style name="AppTheme.Dark.AppBarOverlay" parent="ThemeOverlay.AppCompat.Dark.ActionBar" />

    <style name="AppTheme.Dark.PopupOverlay" parent="ThemeOverlay.AppCompat.Light" />

    <style name="AppTheme.Dark.Transparent">
        <item name="android:statusBarColor">@android:color/transparent</item>
        <item name="android:windowDrawsSystemBarBackgrounds">true</item>
    </style>

    <style name="AppTheme.Transparent">
        <item name="android:windowIsTranslucent">true</item>
        <item name="android:windowBackground">@android:color/transparent</item>
        <item name="android:windowContentOverlay">@null</item>
        <item name="android:windowNoTitle">true</item>
        <item name="android:windowIsFloating">false</item>
        <item name="android:backgroundDimEnabled">true</item>
    </style>

    <!-- To create a new color theme, copy this light one and update the suffix as appropriate.
         Include:
          * AppTheme.BaseLight
          * AppTheme.Light
          * AppTheme.Light in values-v23/themes.xml
          * SplashTheme.Light
    -->
    <style name="AppTheme.BaseLight">
        <item name="colorPrimary">@color/lightThemePrimary</item>
        <item name="colorPrimaryDark">@color/lightThemePrimaryDark</item>
        <item name="daxLogoTextColor">@color/almostBlackDark</item>
        <item name="normalTextColor">@color/almostBlackDark</item>
        <item name="secondaryTextColor">@color/warmerGray</item>
        <item name="accentTextColor">@color/gray70</item>
        <item name="primaryIconColor">@color/gray95</item>
        <item name="secondaryIconColor">@color/gray40</item>
        <item name="accentIconColor">@color/gray30</item>
        <item name="chipBackgroundColor">@color/gray20</item>
        <item name="toolbarIconColor">@color/almostBlackDark</item>
        <item name="toolbarTextColor">@color/almostBlackDark</item>
        <item name="toolbarBgColor">@color/white</item>
        <item name="toolbarBgBorderColor">@color/toolbarBorderColorLight</item>
        <item name="dialogBgColor">@color/white</item>
        <item name="browserIconColorSelector">@color/browser_icon_color_selector_light</item>
        <item name="browserMenuTextColor">@color/almostBlackDark</item>
        <item name="browserMenuTextColorDisabled">@color/pinkish_grey_two</item>
        <item name="omnibarRoundedFieldBackgroundColor">@color/whiteFour</item>
        <item name="omnibarTextColor">@color/almostBlackDark</item>
        <item name="omnibarHintColor">@color/brownishGrayTwo</item>
        <item name="omnibarLogoLetterTextColor">@color/whiteFour</item>
        <item name="autoCompleteTextColor">@color/almostBlackDark</item>
        <item name="autoCompleteSubtitleTextColor">@color/warmerGray</item>
        <item name="tabTitleTextColor">@color/almostBlackDark</item>
        <item name="tabTitleTextColorLegacy">@color/almostBlackDark</item>
        <item name="tabSubtitleTextColor">@color/warmerGray</item>
        <item name="tabSelectedBorderColor">@color/cornflowerBlue</item>
        <item name="tabsFireTextColor">@color/warmerGray</item>
        <item name="tabCardBackgroundColor">@color/white</item>
        <item name="bookmarkIconColor">@color/almostBlackDark</item>
        <item name="savedSiteEmptyTextColor">@color/almostBlackDark</item>
        <item name="whitelistTextColor">@color/almostBlack</item>
        <item name="websiteListFaviconBackground">@color/whiteSix</item>
        <item name="listItemImageBackground">@color/whiteSix</item>
        <item name="fireproofWebsiteTitleTextColor">@color/almostBlack</item>
        <item name="deviceShieldExcludedAppNameTextColor">@color/almostBlack</item>
        <item name="settingsItemTextColor">@color/almostBlackDark</item>
        <item name="settingsItemTextColorDisabled">@color/pinkish_grey_two</item>
        <item name="settingsMinorTextColor">@color/warmerGray</item>
        <item name="settingsSwitchBackgroundColor">@color/brownishGrayTwo</item>
        <item name="settingsDividerColor">@color/whiteSix</item>
        <item name="buttonOutlinedTextColor">@color/cornflowerBlue</item>
        <item name="buttonOutlinedBorderColor">@color/grayishThree</item>
        <item name="callToActionTitleColor">@color/almostBlackDark</item>
        <item name="callToActionSubtitleColor">@color/brownishGrayTwo</item>
        <item name="daxDialogBackgroundColor">@color/white</item>
        <item name="daxDialogSecondaryButtonTextColor">@color/almostBlackDark</item>
        <item name="daxDialogSecondaryButtonRippleColor">@color/subtleGrayTwo</item>

        <item name="brokenSiteSelectionTextColor">@color/almostBlackDark</item>
        <item name="brokenSiteOutlinedColor">@color/grayishThree</item>
        <item name="brokenSitesButtonDisabledBackgroundColor">@color/subtleGrayTwo</item>
        <item name="brokenSitesButtonDisabledTextColor">@color/white</item>
        <item name="brokenSitesButtonRippleColor">@color/subtleGrayTwo</item>
        <item name="topCallToActionDescriptionColor">@color/almostBlackDark</item>
        <item name="topCallToActionBackgroundColor">@color/white</item>

        <item name="feedbackAnonymousFeedbackLabelColor">@color/warmerGray</item>
        <item name="feedbackListItemBackgroundColor">@color/whiteFive</item>
        <item name="feedbackListItemSeparatorColor">@color/whiteSix</item>
        <item name="feedbackEditTextBackgroundColor">@color/whiteFive</item>
        <item name="feedbackEditTextHintColor">@color/warmerGray</item>

        <item name="privacyDashboardLogoLetterTextColor">@color/whiteFour</item>

        <item name="emailButtonRippleColor">@color/subtleGrayTwo</item>
        <item name="quickAccessItemTitleTextColor">@color/brownishGrayTwo</item>

        <item name="savedSiteEditTextUnderlineColor">@color/dimmed</item>
        <item name="lightContainerBackground">@color/whiteThree</item>

        <item name="listItemTitleColor">@color/almostBlackDark</item>
        <item name="listItemSubtitleColor">@color/warmerGray</item>
        <item name="listItemBackgroundColor">@color/whiteFive</item>
        <item name="listItemSeparatorColor">@color/whiteSix</item>
        <item name="textInputOutlinedBoxColor">@color/grayishThree</item>
        <item name="textInputOutlinedBoxColorHighlight">@color/cornflowerBlue</item>
        <item name="splitterColor">@color/gray25</item>
        <item name="secondaryButtonPressedColor">@color/black18</item>

        <item name="dialogPrimaryButtonColor">@color/cornflowerBlue</item>
        <item name="dialogSecondaryButtonColor">?attr/dialogBgColor</item>
<<<<<<< HEAD
        <item name="menuItemViewIconColor">@color/gray85</item>
=======

>>>>>>> afdb2d82
        <item name="overflowMenuDividerColor">@color/gray30</item>
    </style>

    <style name="AppTheme.Light" parent="AppTheme.BaseLight">
        <!-- The status bar must always be dark prior to API 23 as the light text cannot be changed -->
        <item name="android:statusBarColor">@color/almostBlack</item>
    </style>

    <style name="AppTheme.Light.ATPOnboarding">
        <item name="android:statusBarColor">@color/atp_onboardingHeaderBg</item>
    </style>

    <style name="ModalCardTheme" parent="Theme.AppCompat.Light.NoActionBar">
        <item name="colorPrimary">@color/darkThemePrimary</item>
        <item name="colorPrimaryDark">@color/darkThemePrimaryDark</item>
        <item name="colorAccent">@color/cornflowerBlue</item>
        <item name="android:windowBackground">@color/translucentDark</item>
        <item name="android:windowNoTitle">true</item>
        <item name="android:colorBackgroundCacheHint">@null</item>
        <item name="android:windowIsTranslucent">true</item>
        <item name="android:windowAnimationStyle">@android:style/Animation</item>
        <item name="toolbarIconColor">@color/white</item>
    </style>

    <style name="ToolbarTheme" parent="ThemeOverlay.AppCompat.Dark.ActionBar">
        <item name="colorControlNormal">?attr/toolbarIconColor</item>
        <item name="android:textColorPrimary">?attr/toolbarTextColor</item>
        <item name="colorControlHighlight">@color/subtleGrayTwo</item>
    </style>

    <style name="ToolbarTheme.Green">
        <item name="colorAccent">@color/cornflowerGreen</item>
        <item name="colorControlActivated">@color/cornflowerGreen</item>
        <item name="colorSwitchThumbNormal">@color/white</item>
        <item name="android:colorForeground">?attr/settingsSwitchBackgroundColor</item>
    </style>

    <style name="OmnibarToolbarTheme">
        <item name="colorControlHighlight">@color/subtleGrayTwo</item>
    </style>

    <style name="SwitchTheme" parent="Widget.AppCompat.CompoundButton.Switch">
        <item name="colorControlActivated">@android:color/white</item>
    </style>

    <style name="SettingsSwitchTheme">
        <item name="colorControlActivated">@color/cornflowerBlue</item>
        <item name="colorSwitchThumbNormal">@color/white</item>
        <item name="android:colorForeground">?attr/settingsSwitchBackgroundColor</item>
    </style>

    <style name="TextInputLayoutTheme" parent="Widget.Design.TextInputLayout">
        <item name="colorControlActivated">?colorAccent</item>
        <item name="colorControlNormal">?colorAccent</item>
        <item name="colorControlHighlight">?colorAccent</item>
        <item name="android:textColor">?normalTextColor</item>
        <item name="android:textColorSecondary">?normalTextColor</item>
        <item name="android:textColorHint">?normalTextColor</item>
    </style>

    <style name="AutoCompleteTextViewStyle" parent="Widget.AppCompat.AutoCompleteTextView">
        <item name="android:textCursorDrawable">@drawable/text_cursor</item>
        <item name="android:textColorHint">?attr/omnibarHintColor</item>
        <item name="android:fontFamily">sans-serif-medium</item>
    </style>

    <style name="PopUpOverflowMenu" parent="@style/Widget.MaterialComponents.PopupMenu.Overflow">
        <item name="android:popupBackground">@drawable/popup_menu_bg</item>
    </style>

    <style name="PopUpOverflowButton" parent="@style/Widget.AppCompat.ActionButton.Overflow">
        <item name="srcCompat">@drawable/ic_overflow</item>
        <item name="android:src">@drawable/ic_overflow</item>
    </style>

    <style name="DaxDialogFragment" parent="android:Theme.DeviceDefault.Light.NoActionBar">
        <item name="android:windowTranslucentStatus">true</item>
    </style>

    <style name="PopUpMenuSwitchTheme">
        <item name="colorAccent">@color/cornflowerBlue</item>
        <item name="android:textColorSecondary">?attr/toolbarIconColor</item>
    </style>

    <style name="Theme.AndroidVpn" parent="Theme.MaterialComponents.Light.Bridge">
        <item name="colorPrimary">@color/whiteFive</item>
        <item name="colorPrimaryDark">@color/whiteFive</item>
        <item name="colorAccent">@color/warmBlue</item>
        <item name="android:windowBackground">?attr/colorPrimaryDark</item>
        <item name="android:windowLightStatusBar">true</item>

        <item name="normalTextColor">@color/almostBlackDark</item>
        <item name="secondaryTextColor">@color/brownishGrayTwo</item>
        <item name="settingsMinorTextColor">@color/brownishGrayTwo</item>
    </style>

    <style name="Theme.AndroidVpn.NoActionBar">
        <item name="windowActionBar">false</item>
        <item name="windowNoTitle">true</item>
    </style>

    <style name="Theme.AndroidVpn.Onboarding" parent="Theme.AndroidVpn.NoActionBar">
        <item name="android:statusBarColor">@color/grey</item>
    </style>

    <style name="Theme.AndroidVpn.Trackers">
        <item name="colorAccent">@color/cornflowerGreen</item>
    </style>

    <style name="Theme.AndroidVpn.AppBarOverlay" parent="ThemeOverlay.AppCompat.ActionBar" />

    <style name="Theme.AndroidVpn.PopupOverlay" parent="ThemeOverlay.AppCompat.Dark" />

    <style name="BottomSheetDialog" parent="Theme.Design.BottomSheetDialog">
        <item name="bottomSheetStyle">@style/BottomSheetStyle</item>
    </style>

    <style name="BottomSheetStyle" parent="Widget.Design.BottomSheet.Modal">
        <item name="behavior_peekHeight">512dp</item>
    </style>

    <style name="RadioButtonStyle" parent="Widget.AppCompat.CompoundButton.RadioButton">
        <item name="android:textColor">?attr/normalTextColor</item>
        <item name="buttonTint">@color/cornflowerBlue</item>
    </style>

    <style name="AlertDialogTheme" parent="Theme.AppCompat.Light.Dialog.Alert">
        <item name="android:textColor">?attr/normalTextColor</item>
        <item name="android:textColorPrimary">?attr/normalTextColor</item>
        <item name="android:textColorSecondary">?attr/secondaryTextColor</item>
        <item name="android:background">?attr/dialogBgColor</item>
        <item name="colorAccent">@color/cornflowerBlue</item>
        <item name="android:textColorAlertDialogListItem">?attr/normalTextColor</item>
        <item name="textColorAlertDialogListItem">?attr/normalTextColor</item>
        <item name="android:buttonBarButtonStyle">@style/AlertDialogButtonStyle</item>
        <item name="buttonBarNegativeButtonStyle">@style/AlertDialogButtonStyle</item>
        <item name="buttonBarPositiveButtonStyle">@style/AlertDialogButtonStyle</item>
        <item name="buttonBarNeutralButtonStyle">@style/AlertDialogButtonStyle</item>
    </style>

    <style name="AlertDialogButtonStyle" parent="Widget.AppCompat.Button.ButtonBar.AlertDialog">
        <item name="android:textColor">@color/cornflowerBlue</item>
    </style>

    <style name="Widget.App.Slider" parent="Widget.MaterialComponents.Slider">
        <item name="materialThemeOverlay">@style/ThemeOverlay.App.Slider</item>
        <item name="trackHeight">6dp</item>
        <item name="trackColorInactive">@color/slider_inactive_track</item>
        <item name="trackColorActive">@color/accentBlue</item>
        <item name="thumbColor">@color/accentBlue</item>
    </style>

    <style name="ThemeOverlay.App.Slider" parent="">
        <item name="colorPrimary">@color/accentBlue</item>
        <item name="colorOnPrimary">@color/accentBlue</item>
        <item name="colorOnSurface">?attr/settingsSwitchBackgroundColor</item>
    </style>
</resources><|MERGE_RESOLUTION|>--- conflicted
+++ resolved
@@ -136,10 +136,6 @@
         <item name="dialogPrimaryButtonColor">@color/cornflowerBlue</item>
         <item name="dialogSecondaryButtonColor">?attr/dialogBgColor</item>
 
-<<<<<<< HEAD
-        <item name="menuItemViewIconColor">@color/gray20</item>
-=======
->>>>>>> afdb2d82
         <item name="overflowMenuDividerColor">@color/gray80</item>
     </style>
 
@@ -254,11 +250,7 @@
 
         <item name="dialogPrimaryButtonColor">@color/cornflowerBlue</item>
         <item name="dialogSecondaryButtonColor">?attr/dialogBgColor</item>
-<<<<<<< HEAD
-        <item name="menuItemViewIconColor">@color/gray85</item>
-=======
-
->>>>>>> afdb2d82
+
         <item name="overflowMenuDividerColor">@color/gray30</item>
     </style>
 
