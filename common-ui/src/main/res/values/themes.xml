--- conflicted
+++ resolved
@@ -58,13 +58,10 @@
         <item name="primaryButtonRoundedStyle">@style/Widget.DuckDuckGo.Button.Rounded</item>
         <item name="secondaryButtonRoundedStyle">@style/Widget.DuckDuckGo.Button.Secondary.Rounded</item>
         <item name="primaryButtonLowercaseStyle">@style/Widget.DuckDuckGo.Button.Primary.Lowercase</item>
-<<<<<<< HEAD
         <item name="oneLineListItemStyle">@style/Widget.DuckDuckGo.OneLineListItem</item>
         <item name="twoLineListItemStyle">@style/Widget.DuckDuckGo.TwoLineListItem</item>
-=======
         <item name="horizontalDividerStyle">@style/Widget.DuckDuckGo.HorizontalDivider</item>
         <item name="verticalDividerStyle">@style/Widget.DuckDuckGo.VerticalDivider</item>
->>>>>>> 343a17d2
     </style>
 
     <style name="AppTheme.BaseDark">
@@ -273,7 +270,6 @@
 
         <item name="listItemTitleColor">@color/almostBlackDark</item>
         <item name="listItemSubtitleColor">@color/warmerGray</item>
-        <item name="listItemDisabledColor">@color/pinkish_grey_two</item>
         <item name="listItemBackgroundColor">@color/whiteFive</item>
         <item name="listItemSeparatorColor">@color/whiteSix</item>
         <item name="textInputOutlinedBoxColor">@color/grayishThree</item>
