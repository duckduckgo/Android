--- conflicted
+++ resolved
@@ -58,7 +58,10 @@
         <item name="primaryButtonRoundedStyle">@style/Widget.DuckDuckGo.Button.Rounded</item>
         <item name="secondaryButtonRoundedStyle">@style/Widget.DuckDuckGo.Button.Secondary.Rounded</item>
         <item name="primaryButtonLowercaseStyle">@style/Widget.DuckDuckGo.Button.Primary.Lowercase</item>
-<<<<<<< HEAD
+        <item name="oneLineListItemStyle">@style/Widget.DuckDuckGo.OneLineListItem</item>
+        <item name="twoLineListItemStyle">@style/Widget.DuckDuckGo.TwoLineListItem</item>
+        <item name="horizontalDividerStyle">@style/Widget.DuckDuckGo.HorizontalDivider</item>
+        <item name="verticalDividerStyle">@style/Widget.DuckDuckGo.VerticalDivider</item>
 
         <!--Design System Legacy Typography (to be removed when the migration happens) -->
         <item name="textAppearanceHeadline1">@style/TextAppearance.DuckDuckGo.Headline1</item>
@@ -79,12 +82,6 @@
         <item name="textAppearanceH3">@style/Typography.DuckDuckGo.H3</item>
         <item name="textAppearanceH4">@style/Typography.DuckDuckGo.H4</item>
         <item name="textAppearanceH5">@style/Typography.DuckDuckGo.H5</item>
-=======
-        <item name="oneLineListItemStyle">@style/Widget.DuckDuckGo.OneLineListItem</item>
-        <item name="twoLineListItemStyle">@style/Widget.DuckDuckGo.TwoLineListItem</item>
-        <item name="horizontalDividerStyle">@style/Widget.DuckDuckGo.HorizontalDivider</item>
-        <item name="verticalDividerStyle">@style/Widget.DuckDuckGo.VerticalDivider</item>
->>>>>>> bc97c92f
     </style>
 
     <style name="AppTheme.BaseDark">
