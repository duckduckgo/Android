<?xml version="1.0" encoding="utf-8"?>
<!--
  ~ Copyright (c) 2021 DuckDuckGo
  ~
  ~ Licensed under the Apache License, Version 2.0 (the "License");
  ~ you may not use this file except in compliance with the License.
  ~ You may obtain a copy of the License at
  ~
  ~     http://www.apache.org/licenses/LICENSE-2.0
  ~
  ~ Unless required by applicable law or agreed to in writing, software
  ~ distributed under the License is distributed on an "AS IS" BASIS,
  ~ WITHOUT WARRANTIES OR CONDITIONS OF ANY KIND, either express or implied.
  ~ See the License for the specific language governing permissions and
  ~ limitations under the License.
  -->

<resources xmlns:tools="http://schemas.android.com/tools">

    <style name="BaseAppTheme" parent="Theme.MaterialComponents.Light.Bridge"/>

    <style name="AppTheme" parent="BaseAppTheme">

        <!-- These neutral colors cover cases before dynamic theme can be applied
             such as the app launch color -->
        <item name="colorPrimary">@color/almostBlackDark</item>
        <item name="colorPrimaryDark">@color/black</item>
        <item name="colorAccent">@color/cornflowerBlue</item>

        <item name="android:windowBackground">?attr/colorPrimaryDark</item>
        <item name="android:windowActivityTransitions">true</item>
        <item name="android:statusBarColor">?toolbarBgColor</item>
        <item name="windowActionBar">false</item>
        <item name="windowNoTitle">true</item>
        <item name="android:colorEdgeEffect">@color/newBlack</item>

        <item name="bottomSheetDialogTheme">@style/BottomSheetDialog</item>
        <item name="actionOverflowMenuStyle">@style/PopUpOverflowMenu</item>
        <item name="actionOverflowButtonStyle">@style/PopUpOverflowButton</item>
        <item name="snackbarButtonStyle">@style/snackbarButtonStyle</item>
        <item name="autoCompleteTextViewStyle">@style/AutoCompleteTextViewStyle</item>
    </style>

    <style name="AppTheme.BaseDark">
        <item name="colorPrimary">@color/darkThemePrimary</item>
        <item name="colorPrimaryDark">@color/darkThemePrimaryDark</item>
        <item name="daxLogoTextColor">@color/white</item>
        <item name="normalTextColor">@color/white</item>
        <item name="listItemTitleColor">@color/white</item>
        <item name="listItemSubtitleColor">@color/grayishTwo</item>
        <item name="subtitleTextColor">@color/grayishTwo</item>
        <item name="toolbarIconColor">@color/white</item>
        <item name="toolbarTextColor">@color/white</item>
        <item name="toolbarBgColor">@color/newBlack</item>
        <item name="toolbarBgBorderColor">@color/toolbarBorderColorDark</item>
        <item name="dialogBgColor">@color/almostBlackDark</item>
        <item name="browserIconColorSelector">@color/browser_icon_color_selector_dark</item>
        <item name="browserMenuTextColor">@color/white</item>
        <item name="browserMenuTextColorDisabled">@color/warGreyTwo</item>
        <item name="omnibarRoundedFieldBackgroundColor">@color/almostBlack</item>
        <item name="omnibarTextColor">@color/white</item>
        <item name="omnibarHintColor">@color/paleBrownishGray</item>
        <item name="omnibarLogoLetterTextColor">@color/midGray</item>
        <item name="autoCompleteTextColor">@color/white</item>
        <item name="autoCompleteSubtitleTextColor">@color/grayish</item>
        <item name="tabTitleTextColor">@color/white</item>
        <item name="tabTitleTextColorLegacy">@color/midnight</item>
        <item name="tabSubtitleTextColor">@color/coolGray</item>
        <item name="tabSelectedBorderColor">@color/skyBlue</item>
        <item name="tabsFireTextColor">@color/white</item>
        <item name="tabCardBackgroundColor">@color/almostBlack</item>
        <item name="whitelistTextColor">@color/white</item>
        <item name="bookmarkIconColor">@color/white</item>
        <item name="websiteListFaviconBackground">@color/almostBlack</item>
        <item name="listItemImageBackground">@color/almostBlack</item>
        <item name="savedSiteEmptyTextColor">@color/white</item>
        <item name="fireproofWebsiteTitleTextColor">@color/white</item>
        <item name="deviceShieldExcludedAppNameTextColor">@color/white</item>
        <item name="settingsItemTextColor">@color/white</item>
        <item name="settingsItemTextColorDisabled">@color/warGreyTwo</item>
        <item name="settingsMinorTextColor">@color/grayishTwo</item>
        <item name="settingsSwitchBackgroundColor">@color/subtleGrayTwo</item>
        <item name="settingsDividerColor">@color/almostBlack</item>
        <item name="buttonOutlinedTextColor">@color/pinkishGrayThree</item>
        <item name="buttonOutlinedBorderColor">@color/brownishGrayTwo</item>
        <item name="callToActionTitleColor">@color/white</item>
        <item name="callToActionSubtitleColor">@color/grayishThree</item>
        <item name="daxDialogBackgroundColor">@color/charcoalGrey</item>
        <item name="daxDialogSecondaryButtonTextColor">@color/white</item>
        <item name="daxDialogSecondaryButtonRippleColor">@color/white</item>

        <item name="brokenSiteSelectionTextColor">@color/white</item>
        <item name="brokenSiteOutlinedColor">@color/grayish</item>
        <item name="brokenSitesButtonDisabledBackgroundColor">@color/greyishBrownTwo</item>
        <item name="brokenSitesButtonDisabledTextColor">@color/warGreyTwo</item>
        <item name="brokenSitesButtonRippleColor">@color/white</item>
        <item name="topCallToActionDescriptionColor">@color/grayish</item>
        <item name="topCallToActionBackgroundColor">@color/greyishBrownTwo</item>

        <item name="feedbackAnonymousFeedbackLabelColor">@color/grayish</item>
        <item name="feedbackListItemBackgroundColor">@color/almostBlack</item>
        <item name="feedbackListItemSeparatorColor">@color/charcoalGrey</item>
        <item name="feedbackEditTextBackgroundColor">@color/almostBlack</item>
        <item name="feedbackEditTextHintColor">@color/grayish</item>

        <item name="privacyDashboardLogoLetterTextColor">@color/subtleGray</item>

        <item name="emailButtonRippleColor">@color/white</item>
        <item name="quickAccessItemTitleTextColor">@color/white</item>
<<<<<<< HEAD

        <item name="savedSiteEditTextUnderlineColor">@color/whiteSemiTransparent</item>
=======
        <item name="favoriteAddedHintTextColor">@color/white</item>
>>>>>>> fa3c0206
    </style>

    <style name="AppTheme.Dark" parent="AppTheme.BaseDark" />

    <style name="AppTheme.Dark.AppBarOverlay" parent="ThemeOverlay.AppCompat.Dark.ActionBar" />

    <style name="AppTheme.Dark.PopupOverlay" parent="ThemeOverlay.AppCompat.Light" />

    <style name="AppTheme.Dark.Transparent">
        <item name="android:statusBarColor">@android:color/transparent</item>
        <item name="android:windowDrawsSystemBarBackgrounds">true</item>
    </style>

    <style name="AppTheme.Transparent">
        <item name="android:windowIsTranslucent">true</item>
        <item name="android:windowBackground">@android:color/transparent</item>
        <item name="android:windowContentOverlay">@null</item>
        <item name="android:windowNoTitle">true</item>
        <item name="android:windowIsFloating">false</item>
        <item name="android:backgroundDimEnabled">true</item>
    </style>

    <!-- To create a new color theme, copy this light one and update the suffix as appropriate.
         Include:
          * AppTheme.BaseLight
          * AppTheme.Light
          * AppTheme.Light in values-v23/themes.xml
          * SplashTheme.Light
    -->
    <style name="AppTheme.BaseLight">
        <item name="colorPrimary">@color/lightThemePrimary</item>
        <item name="colorPrimaryDark">@color/lightThemePrimaryDark</item>
        <item name="daxLogoTextColor">@color/almostBlackDark</item>
        <item name="normalTextColor">@color/almostBlackDark</item>
        <item name="secondaryTextColor">@color/warmerGray</item>
        <item name="toolbarIconColor">@color/almostBlackDark</item>
        <item name="toolbarTextColor">@color/almostBlackDark</item>
        <item name="toolbarBgColor">@color/white</item>
        <item name="toolbarBgBorderColor">@color/toolbarBorderColorLight</item>
        <item name="dialogBgColor">@color/white</item>
        <item name="browserIconColorSelector">@color/browser_icon_color_selector_light</item>
        <item name="browserMenuTextColor">@color/almostBlackDark</item>
        <item name="browserMenuTextColorDisabled">@color/pinkish_grey_two</item>
        <item name="omnibarRoundedFieldBackgroundColor">@color/whiteFour</item>
        <item name="omnibarTextColor">@color/almostBlackDark</item>
        <item name="omnibarHintColor">@color/brownishGrayTwo</item>
        <item name="omnibarLogoLetterTextColor">@color/whiteFour</item>
        <item name="autoCompleteTextColor">@color/almostBlackDark</item>
        <item name="autoCompleteSubtitleTextColor">@color/warmerGray</item>
        <item name="tabTitleTextColor">@color/almostBlackDark</item>
        <item name="tabTitleTextColorLegacy">@color/almostBlackDark</item>
        <item name="tabSubtitleTextColor">@color/warmerGray</item>
        <item name="tabSelectedBorderColor">@color/cornflowerBlue</item>
        <item name="tabsFireTextColor">@color/warmerGray</item>
        <item name="tabCardBackgroundColor">@color/white</item>
        <item name="bookmarkIconColor">@color/almostBlackDark</item>
        <item name="listItemTitleColor">@color/almostBlackDark</item>
        <item name="listItemSubtitleColor">@color/warmerGray</item>
        <item name="savedSiteEmptyTextColor">@color/almostBlackDark</item>
        <item name="whitelistTextColor">@color/almostBlack</item>
        <item name="websiteListFaviconBackground">@color/whiteSix</item>
        <item name="listItemImageBackground">@color/whiteSix</item>
        <item name="fireproofWebsiteTitleTextColor">@color/almostBlack</item>
        <item name="deviceShieldExcludedAppNameTextColor">@color/almostBlack</item>
        <item name="settingsItemTextColor">@color/almostBlackDark</item>
        <item name="settingsItemTextColorDisabled">@color/pinkish_grey_two</item>
        <item name="settingsMinorTextColor">@color/warmerGray</item>
        <item name="settingsSwitchBackgroundColor">@color/brownishGrayTwo</item>
        <item name="settingsDividerColor">@color/whiteSix</item>
        <item name="buttonOutlinedTextColor">@color/cornflowerBlue</item>
        <item name="buttonOutlinedBorderColor">@color/grayishThree</item>
        <item name="callToActionTitleColor">@color/almostBlackDark</item>
        <item name="callToActionSubtitleColor">@color/brownishGrayTwo</item>
        <item name="daxDialogBackgroundColor">@color/white</item>
        <item name="daxDialogSecondaryButtonTextColor">@color/almostBlackDark</item>
        <item name="daxDialogSecondaryButtonRippleColor">@color/subtleGrayTwo</item>

        <item name="brokenSiteSelectionTextColor">@color/almostBlackDark</item>
        <item name="brokenSiteOutlinedColor">@color/grayishTwo</item>
        <item name="brokenSitesButtonDisabledBackgroundColor">@color/subtleGrayTwo</item>
        <item name="brokenSitesButtonDisabledTextColor">@color/white</item>
        <item name="brokenSitesButtonRippleColor">@color/subtleGrayTwo</item>
        <item name="topCallToActionDescriptionColor">@color/almostBlackDark</item>
        <item name="topCallToActionBackgroundColor">@color/white</item>

        <item name="feedbackAnonymousFeedbackLabelColor">@color/warmerGray</item>
        <item name="feedbackListItemBackgroundColor">@color/whiteFive</item>
        <item name="feedbackListItemSeparatorColor">@color/whiteSix</item>
        <item name="feedbackEditTextBackgroundColor">@color/whiteFive</item>
        <item name="feedbackEditTextHintColor">@color/warmerGray</item>

        <item name="privacyDashboardLogoLetterTextColor">@color/whiteFour</item>

        <item name="emailButtonRippleColor">@color/subtleGrayTwo</item>
        <item name="quickAccessItemTitleTextColor">@color/brownishGrayTwo</item>
<<<<<<< HEAD

        <item name="savedSiteEditTextUnderlineColor">@color/dimmed</item>
=======
        <item name="favoriteAddedHintTextColor">@color/brownishGrayTwo</item>
>>>>>>> fa3c0206
    </style>

    <style name="AppTheme.Light" parent="AppTheme.BaseLight">
        <!-- The status bar must always be dark prior to API 23 as the light text cannot be changed -->
        <item name="android:statusBarColor">@color/almostBlack</item>
    </style>

    <style name="ModalCardTheme" parent="Theme.AppCompat.Light.NoActionBar">
        <item name="colorPrimary">@color/darkThemePrimary</item>
        <item name="colorPrimaryDark">@color/darkThemePrimaryDark</item>
        <item name="colorAccent">@color/cornflowerBlue</item>
        <item name="android:windowBackground">@color/translucentDark</item>
        <item name="android:windowNoTitle">true</item>
        <item name="android:colorBackgroundCacheHint">@null</item>
        <item name="android:windowIsTranslucent">true</item>
        <item name="android:windowAnimationStyle">@android:style/Animation</item>
        <item name="toolbarIconColor">@color/white</item>
    </style>

    <style name="ToolbarTheme" parent="ThemeOverlay.AppCompat.Dark.ActionBar">
        <item name="colorControlNormal">?attr/toolbarIconColor</item>
        <item name="android:textColorPrimary">?attr/toolbarTextColor</item>
        <item name="colorControlHighlight">@color/subtleGrayTwo</item>
    </style>

    <style name="OmnibarToolbarTheme">
        <item name="colorControlHighlight">@color/subtleGrayTwo</item>
    </style>

    <style name="SwitchTheme" parent="Widget.AppCompat.CompoundButton.Switch">
        <item name="colorControlActivated">@android:color/white</item>
    </style>

    <style name="SettingsSwitchTheme">
        <item name="colorControlActivated">@color/cornflowerBlue</item>
        <item name="colorSwitchThumbNormal">@color/white</item>
        <item name="android:colorForeground">?attr/settingsSwitchBackgroundColor</item>
    </style>

    <style name="TextInputLayoutTheme" parent="Widget.Design.TextInputLayout">
        <item name="colorControlActivated">?colorAccent</item>
        <item name="colorControlNormal">?colorAccent</item>
        <item name="colorControlHighlight">?colorAccent</item>
        <item name="android:textColor">?normalTextColor</item>
        <item name="android:textColorSecondary">?normalTextColor</item>
        <item name="android:textColorHint">?normalTextColor</item>
    </style>

    <style name="AutoCompleteTextViewStyle" parent="Widget.AppCompat.AutoCompleteTextView">
        <item name="android:textCursorDrawable">@drawable/text_cursor</item>
        <item name="android:textColorHint">?attr/omnibarHintColor</item>
        <item name="android:fontFamily">sans-serif-medium</item>
    </style>

    <style name="PopUpOverflowMenu" parent="@style/Widget.MaterialComponents.PopupMenu.Overflow">
        <item name="android:popupBackground">@drawable/popup_menu_bg</item>
    </style>

    <style name="PopUpOverflowButton" parent="@style/Widget.AppCompat.ActionButton.Overflow">
        <item name="srcCompat">@drawable/ic_overflow</item>
        <item name="android:src">@drawable/ic_overflow</item>
    </style>

    <style name="DaxDialogFragment" parent="android:Theme.DeviceDefault.Light.NoActionBar">
        <item name="android:windowTranslucentStatus">true</item>
    </style>

    <style name="PopUpMenuSwitchTheme">
        <item name="colorAccent">@color/cornflowerBlue</item>
        <item name="android:textColorSecondary">?attr/toolbarIconColor</item>
    </style>

    <style name="BottomSheetDialog" parent="Theme.Design.BottomSheetDialog">
        <item name="bottomSheetStyle">@style/BottomSheetStyle</item>
    </style>

    <style name="BottomSheetStyle" parent="Widget.Design.BottomSheet.Modal">
        <item name="behavior_peekHeight">512dp</item>
    </style>

    <style name="snackbarButtonStyle" parent="Widget.MaterialComponents.Button.TextButton.Snackbar">
        <item name="android:textColor">?attr/colorAccent</item>
    </style>

</resources><|MERGE_RESOLUTION|>--- conflicted
+++ resolved
@@ -107,12 +107,9 @@
 
         <item name="emailButtonRippleColor">@color/white</item>
         <item name="quickAccessItemTitleTextColor">@color/white</item>
-<<<<<<< HEAD
+        <item name="favoriteAddedHintTextColor">@color/white</item>
 
         <item name="savedSiteEditTextUnderlineColor">@color/whiteSemiTransparent</item>
-=======
-        <item name="favoriteAddedHintTextColor">@color/white</item>
->>>>>>> fa3c0206
     </style>
 
     <style name="AppTheme.Dark" parent="AppTheme.BaseDark" />
@@ -208,12 +205,9 @@
 
         <item name="emailButtonRippleColor">@color/subtleGrayTwo</item>
         <item name="quickAccessItemTitleTextColor">@color/brownishGrayTwo</item>
-<<<<<<< HEAD
+        <item name="favoriteAddedHintTextColor">@color/brownishGrayTwo</item>
 
         <item name="savedSiteEditTextUnderlineColor">@color/dimmed</item>
-=======
-        <item name="favoriteAddedHintTextColor">@color/brownishGrayTwo</item>
->>>>>>> fa3c0206
     </style>
 
     <style name="AppTheme.Light" parent="AppTheme.BaseLight">
