--- conflicted
+++ resolved
@@ -106,12 +106,9 @@
         <item name="privacyDashboardLogoLetterTextColor">@color/subtleGray</item>
 
         <item name="emailButtonRippleColor">@color/white</item>
-<<<<<<< HEAD
+        <item name="quickAccessItemTitleTextColor">@color/white</item>
 
         <item name="savedSiteEditTextUnderlineColor">@color/whiteSemiTransparent</item>
-=======
-        <item name="quickAccessItemTitleTextColor">@color/white</item>
->>>>>>> 33e74d06
     </style>
 
     <style name="AppTheme.Dark" parent="AppTheme.BaseDark" />
@@ -206,12 +203,9 @@
         <item name="privacyDashboardLogoLetterTextColor">@color/whiteFour</item>
 
         <item name="emailButtonRippleColor">@color/subtleGrayTwo</item>
-<<<<<<< HEAD
+        <item name="quickAccessItemTitleTextColor">@color/brownishGrayTwo</item>
 
         <item name="savedSiteEditTextUnderlineColor">@color/dimmed</item>
-=======
-        <item name="quickAccessItemTitleTextColor">@color/brownishGrayTwo</item>
->>>>>>> 33e74d06
     </style>
 
     <style name="AppTheme.Light" parent="AppTheme.BaseLight">
