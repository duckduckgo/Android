--- conflicted
+++ resolved
@@ -136,13 +136,8 @@
 
     <style name="Typography.DuckDuckGo.Body1">
         <item name="android:textSize">16sp</item>
-<<<<<<< HEAD
-        <item name="android:lineSpacingExtra">2sp</item>
-        <item name="android:fontFamily">sans-serif-regular</item>
-=======
         <item name="android:lineSpacingExtra">4sp</item>
         <item name="android:lineHeight" >20sp</item>
->>>>>>> ae9ebed1
     </style>
 
     <style name="Typography.DuckDuckGo.Body1.Bold">
