<?xml version="1.0" encoding="utf-8"?><!--
  ~ Copyright (c) 2021 DuckDuckGo
  ~
  ~ Licensed under the Apache License, Version 2.0 (the "License");
  ~ you may not use this file except in compliance with the License.
  ~ You may obtain a copy of the License at
  ~
  ~     http://www.apache.org/licenses/LICENSE-2.0
  ~
  ~ Unless required by applicable law or agreed to in writing, software
  ~ distributed under the License is distributed on an "AS IS" BASIS,
  ~ WITHOUT WARRANTIES OR CONDITIONS OF ANY KIND, either express or implied.
  ~ See the License for the specific language governing permissions and
  ~ limitations under the License.
  -->

<resources xmlns:tools="http://schemas.android.com/tools"
           tools:ignore="NewApi">

    <style name="TextAppearance"/>
    <style name="TextAppearance.DuckDuckGo">
        <item name="android:textColor">@color/primary_text_color_selector</item>
        <item name="android:textStyle">normal</item>
        <item name="android:fontFamily">sans-serif</item>
        <item name="android:letterSpacing">0.0</item>
    </style>

    <!-- Migrate colors to ?attr/primaryTextColor once the migration is done -->
    <style name="TextAppearance.DuckDuckGo.Headline1">
        <item name="android:textSize">32sp</item>
        <item name="android:lineSpacingExtra">4sp</item>
        <item name="android:textStyle">bold</item>
    </style>

    <style name="TextAppearance.DuckDuckGo.Headline2">
        <item name="android:textSize">20sp</item>
        <item name="android:lineSpacingExtra">6sp</item>
        <item name="android:fontFamily">sans-serif</item>
    </style>

    <style name="TextAppearance.DuckDuckGo.Headline3">
        <item name="android:textSize">16sp</item>
        <item name="android:lineSpacingExtra">5sp</item>
    </style>

    <style name="TextAppearance.DuckDuckGo.Headline4">
        <item name="android:textSize">14sp</item>
        <item name="android:lineSpacingExtra">6sp</item>
    </style>

    <style name="TextAppearance.DuckDuckGo.Headline5">
        <item name="android:textSize">16sp</item>
        <item name="android:lineSpacingExtra">5sp</item>
        <item name="android:textAllCaps">true</item>
    </style>

    <style name="TextAppearance.DuckDuckGo.Headline6">
        <item name="android:textSize">14sp</item>
        <item name="android:lineSpacingExtra">6sp</item>
    </style>

    <style name="TextAppearance.DuckDuckGo.Body1">
        <item name="android:textSize">16sp</item>
        <item name="android:lineSpacingExtra">4sp</item>
    </style>

    <style name="TextAppearance.DuckDuckGo.Body2">
        <item name="android:textSize">14sp</item>
        <item name="android:lineSpacingExtra">3sp</item>
    </style>

    <style name="TextAppearance.DuckDuckGo.Button1">
        <item name="android:textSize">15sp</item>
        <item name="android:lineSpacingExtra">6sp</item>
    </style>

    <style name="TextAppearance.DuckDuckGo.Button2">
        <item name="android:textSize">14sp</item>
        <item name="android:lineSpacingExtra">2sp</item>
        <item name="android:letterSpacing">0.8</item>
        <item name="android:textAllCaps">true</item>
    </style>

    <style name="TextAppearance.DuckDuckGo.Caption">
        <item name="android:textSize">12sp</item>
        <item name="android:lineSpacingExtra">4sp</item>
    </style>

    <style name="Typography"/>
    <style name="Typography.DuckDuckGo">
        <item name="android:textStyle">normal</item>
        <item name="android:fontFamily">sans-serif</item>
    </style>

    <style name="Typography.DuckDuckGo.Title">
        <item name="android:textSize">32sp</item>
<<<<<<< HEAD
        <item name="android:lineSpacingExtra">4sp</item>
=======
        <item name="android:lineSpacingExtra">2sp</item>
>>>>>>> b8a76e26
        <item name="android:lineHeight">36sp</item>
        <item name="android:textStyle">bold</item>
    </style>

    <style name="Typography.DuckDuckGo.H1">
        <item name="android:textSize">24sp</item>
        <item name="android:lineSpacingExtra">6sp</item>
        <item name="android:lineHeight">30sp</item>
        <item name="android:textStyle">bold</item>
    </style>

    <style name="Typography.DuckDuckGo.H2">
        <item name="android:textSize">20sp</item>
        <item name="android:lineSpacingExtra">4sp</item>
        <item name="android:lineHeight">24sp</item>
        <item name="android:fontFamily">sans-serif-medium</item>
    </style>

    <style name="Typography.DuckDuckGo.H3">
        <item name="android:textSize">16sp</item>
        <item name="android:lineSpacingExtra">5sp</item>
        <item name="android:lineHeight">21sp</item>
        <item name="android:fontFamily">sans-serif-medium</item>
    </style>

    <style name="Typography.DuckDuckGo.H4">
        <item name="android:textSize">14sp</item>
        <item name="android:lineSpacingExtra">6sp</item>
        <item name="android:lineHeight">20sp</item>
        <item name="android:fontFamily">sans-serif-medium</item>
    </style>

    <style name="Typography.DuckDuckGo.H5">
        <item name="android:textSize">13sp</item>
        <item name="android:lineSpacingExtra">3sp</item>
<<<<<<< HEAD
        <item name="android:lineHeight">16sp</item>
=======
        <item name="android:lineHeight">36sp</item>
>>>>>>> b8a76e26
        <item name="android:fontFamily">sans-serif-medium</item>
    </style>

    <style name="Typography.DuckDuckGo.Body1">
        <item name="android:textSize">16sp</item>
        <item name="android:lineSpacingExtra">4sp</item>
<<<<<<< HEAD
        <item name="android:lineHeight" >20sp</item>
=======
        <item name="android:lineHeight">20sp</item>
>>>>>>> b8a76e26
    </style>

    <style name="Typography.DuckDuckGo.Body1.Bold">
        <item name="android:textStyle">bold</item>
    </style>

    <style name="Typography.DuckDuckGo.Body2">
        <item name="android:textSize">14sp</item>
        <item name="android:lineSpacingExtra">4sp</item>
        <item name="android:lineHeight">18sp</item>
    </style>

    <style name="Typography.DuckDuckGo.Body2.Bold">
        <item name="android:textStyle">bold</item>
    </style>

    <style name="Typography.DuckDuckGo.Button">
        <item name="android:textSize">15sp</item>
        <item name="android:lineSpacingExtra">5sp</item>
        <item name="android:lineHeight">20sp</item>
        <item name="android:textStyle">bold</item>
    </style>

    <style name="Typography.DuckDuckGo.Caption">
        <item name="android:textSize">12sp</item>
        <item name="android:lineSpacingExtra">4sp</item>
        <item name="android:lineHeight">16sp</item>
    </style>

    <style name="Typography.DuckDuckGo.Caption.AllCaps">
        <item name="android:textAllCaps">true</item>
<<<<<<< HEAD
    </style>

    <style name="Typography.DuckDuckGo.Caption.AllCaps">
        <item name="android:textAllCaps">true</item>
=======
>>>>>>> b8a76e26
    </style>

</resources><|MERGE_RESOLUTION|>--- conflicted
+++ resolved
@@ -14,8 +14,7 @@
   ~ limitations under the License.
   -->
 
-<resources xmlns:tools="http://schemas.android.com/tools"
-           tools:ignore="NewApi">
+<resources>
 
     <style name="TextAppearance"/>
     <style name="TextAppearance.DuckDuckGo">
@@ -94,11 +93,7 @@
 
     <style name="Typography.DuckDuckGo.Title">
         <item name="android:textSize">32sp</item>
-<<<<<<< HEAD
-        <item name="android:lineSpacingExtra">4sp</item>
-=======
         <item name="android:lineSpacingExtra">2sp</item>
->>>>>>> b8a76e26
         <item name="android:lineHeight">36sp</item>
         <item name="android:textStyle">bold</item>
     </style>
@@ -134,22 +129,14 @@
     <style name="Typography.DuckDuckGo.H5">
         <item name="android:textSize">13sp</item>
         <item name="android:lineSpacingExtra">3sp</item>
-<<<<<<< HEAD
-        <item name="android:lineHeight">16sp</item>
-=======
         <item name="android:lineHeight">36sp</item>
->>>>>>> b8a76e26
         <item name="android:fontFamily">sans-serif-medium</item>
     </style>
 
     <style name="Typography.DuckDuckGo.Body1">
         <item name="android:textSize">16sp</item>
         <item name="android:lineSpacingExtra">4sp</item>
-<<<<<<< HEAD
-        <item name="android:lineHeight" >20sp</item>
-=======
         <item name="android:lineHeight">20sp</item>
->>>>>>> b8a76e26
     </style>
 
     <style name="Typography.DuckDuckGo.Body1.Bold">
@@ -181,13 +168,6 @@
 
     <style name="Typography.DuckDuckGo.Caption.AllCaps">
         <item name="android:textAllCaps">true</item>
-<<<<<<< HEAD
-    </style>
-
-    <style name="Typography.DuckDuckGo.Caption.AllCaps">
-        <item name="android:textAllCaps">true</item>
-=======
->>>>>>> b8a76e26
     </style>
 
 </resources>