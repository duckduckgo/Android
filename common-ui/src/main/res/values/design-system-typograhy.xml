--- conflicted
+++ resolved
@@ -135,13 +135,8 @@
 
     <style name="Typography.DuckDuckGo.Body1">
         <item name="android:textSize">16sp</item>
-<<<<<<< HEAD
         <item name="android:lineSpacingExtra">4sp</item>
         <item name="android:lineHeight">20sp</item>
-=======
-        <item name="android:lineSpacingExtra">2sp</item>
-        <item name="android:fontFamily">sans-serif-regular</item>
->>>>>>> 082e3593
     </style>
 
     <style name="Typography.DuckDuckGo.Body1.Bold">
