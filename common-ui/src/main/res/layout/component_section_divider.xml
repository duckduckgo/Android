<?xml version="1.0" encoding="utf-8"?><!--
  ~ Copyright (c) 2022 DuckDuckGo
  ~
  ~ Licensed under the Apache License, Version 2.0 (the "License");
  ~ you may not use this file except in compliance with the License.
  ~ You may obtain a copy of the License at
  ~
  ~     http://www.apache.org/licenses/LICENSE-2.0
  ~
  ~ Unless required by applicable law or agreed to in writing, software
  ~ distributed under the License is distributed on an "AS IS" BASIS,
  ~ WITHOUT WARRANTIES OR CONDITIONS OF ANY KIND, either express or implied.
  ~ See the License for the specific language governing permissions and
  ~ limitations under the License.
  -->

<LinearLayout xmlns:android="http://schemas.android.com/apk/res/android"
              xmlns:app="http://schemas.android.com/apk/res-auto"
              android:layout_width="match_parent"
              android:layout_height="match_parent"
              android:orientation="vertical"
              android:paddingTop="@dimen/keyline_5"
              android:paddingEnd="@dimen/keyline_4">

    <com.duckduckgo.mobile.android.ui.view.text.SectionHeaderTextView
        android:layout_height="wrap_content"
        android:layout_width="match_parent"
        android:paddingStart="@dimen/keyline_4"
        android:text="Horizontal divider (Full Width)"/>

    <com.duckduckgo.mobile.android.ui.view.divider.HorizontalDivider
        android:layout_height="wrap_content"
        android:layout_width="match_parent"/>

<<<<<<< HEAD
    <com.duckduckgo.mobile.android.ui.view.SectionHeaderTextView
=======
    <com.duckduckgo.mobile.android.ui.view.text.SectionHeaderTextView
        android:layout_height="wrap_content"
>>>>>>> ee09236a
        android:layout_width="match_parent"
        android:layout_height="wrap_content"
        android:paddingStart="@dimen/keyline_4"
        android:text="Horizontal divider (Not Full Width)"/>

    <com.duckduckgo.mobile.android.ui.view.divider.HorizontalDivider
        android:layout_width="match_parent"
        android:layout_height="wrap_content"
        app:fullWidth="false"/>

<<<<<<< HEAD
    <com.duckduckgo.mobile.android.ui.view.SectionHeaderTextView
=======
    <com.duckduckgo.mobile.android.ui.view.text.SectionHeaderTextView
        android:layout_height="wrap_content"
>>>>>>> ee09236a
        android:layout_width="match_parent"
        android:layout_height="wrap_content"
        android:paddingStart="@dimen/keyline_4"
        android:text="Horizontal divider (Custom margins)"/>

    <com.duckduckgo.mobile.android.ui.view.divider.HorizontalDivider
        android:layout_width="match_parent"
        android:layout_height="wrap_content"
        android:layout_margin="@dimen/keyline_6"
        app:defaultPadding="false"/>

<<<<<<< HEAD
    <com.duckduckgo.mobile.android.ui.view.SectionHeaderTextView
=======
    <com.duckduckgo.mobile.android.ui.view.text.SectionHeaderTextView
        android:layout_height="wrap_content"
>>>>>>> ee09236a
        android:layout_width="match_parent"
        android:layout_height="wrap_content"
        android:paddingStart="@dimen/keyline_4"
        android:paddingTop="@dimen/keyline_5"
        android:text="Vertical divider"/>

    <LinearLayout
        android:layout_width="match_parent"
        android:layout_height="wrap_content"
        android:gravity="center"
        android:orientation="horizontal">

        <com.duckduckgo.mobile.android.ui.view.button.IconButton
            android:layout_width="48dp"
            android:layout_height="48dp"
            app:srcCompat="@drawable/ic_union"/>

        <com.duckduckgo.mobile.android.ui.view.divider.VerticalDivider
            android:layout_width="wrap_content"
            android:layout_height="wrap_content"/>

        <com.duckduckgo.mobile.android.ui.view.button.IconButton
            android:layout_width="48dp"
            android:layout_height="48dp"
            app:srcCompat="@drawable/ic_union"/>

    </LinearLayout>

</LinearLayout><|MERGE_RESOLUTION|>--- conflicted
+++ resolved
@@ -32,54 +32,39 @@
         android:layout_height="wrap_content"
         android:layout_width="match_parent"/>
 
-<<<<<<< HEAD
-    <com.duckduckgo.mobile.android.ui.view.SectionHeaderTextView
-=======
     <com.duckduckgo.mobile.android.ui.view.text.SectionHeaderTextView
         android:layout_height="wrap_content"
->>>>>>> ee09236a
         android:layout_width="match_parent"
-        android:layout_height="wrap_content"
         android:paddingStart="@dimen/keyline_4"
         android:text="Horizontal divider (Not Full Width)"/>
 
     <com.duckduckgo.mobile.android.ui.view.divider.HorizontalDivider
+        android:layout_height="wrap_content"
         android:layout_width="match_parent"
-        android:layout_height="wrap_content"
         app:fullWidth="false"/>
 
-<<<<<<< HEAD
-    <com.duckduckgo.mobile.android.ui.view.SectionHeaderTextView
-=======
     <com.duckduckgo.mobile.android.ui.view.text.SectionHeaderTextView
         android:layout_height="wrap_content"
->>>>>>> ee09236a
         android:layout_width="match_parent"
-        android:layout_height="wrap_content"
         android:paddingStart="@dimen/keyline_4"
         android:text="Horizontal divider (Custom margins)"/>
 
     <com.duckduckgo.mobile.android.ui.view.divider.HorizontalDivider
+        android:layout_height="wrap_content"
         android:layout_width="match_parent"
-        android:layout_height="wrap_content"
         android:layout_margin="@dimen/keyline_6"
         app:defaultPadding="false"/>
 
-<<<<<<< HEAD
-    <com.duckduckgo.mobile.android.ui.view.SectionHeaderTextView
-=======
     <com.duckduckgo.mobile.android.ui.view.text.SectionHeaderTextView
         android:layout_height="wrap_content"
->>>>>>> ee09236a
         android:layout_width="match_parent"
-        android:layout_height="wrap_content"
+        android:paddingTop="@dimen/keyline_5"
         android:paddingStart="@dimen/keyline_4"
-        android:paddingTop="@dimen/keyline_5"
         android:text="Vertical divider"/>
 
     <LinearLayout
+        android:layout_height="wrap_content"
         android:layout_width="match_parent"
-        android:layout_height="wrap_content"
         android:gravity="center"
         android:orientation="horizontal">
 
