<?xml version="1.0" encoding="utf-8"?><!--
  ~ Copyright (c) 2022 DuckDuckGo
  ~
  ~ Licensed under the Apache License, Version 2.0 (the "License");
  ~ you may not use this file except in compliance with the License.
  ~ You may obtain a copy of the License at
  ~
  ~     http://www.apache.org/licenses/LICENSE-2.0
  ~
  ~ Unless required by applicable law or agreed to in writing, software
  ~ distributed under the License is distributed on an "AS IS" BASIS,
  ~ WITHOUT WARRANTIES OR CONDITIONS OF ANY KIND, either express or implied.
  ~ See the License for the specific language governing permissions and
  ~ limitations under the License.
  -->
<androidx.constraintlayout.widget.ConstraintLayout xmlns:android="http://schemas.android.com/apk/res/android"
                                                   xmlns:app="http://schemas.android.com/apk/res-auto"
                                                   android:layout_width="match_parent"
                                                   android:layout_height="wrap_content"
                                                   android:clipToPadding="false"
                                                   android:paddingTop="@dimen/keyline_5"
                                                   android:paddingBottom="@dimen/keyline_5">

    <com.duckduckgo.mobile.android.ui.view.SectionHeaderTextView
        android:id="@+id/label"
        android:layout_width="match_parent"
        android:layout_height="wrap_content"
        android:paddingStart="@dimen/keyline_4"
        android:text="Two Line Items"
        app:layout_constraintStart_toStartOf="parent"
        app:layout_constraintTop_toTopOf="parent"/>

    <com.duckduckgo.mobile.android.ui.view.listitem.TwoLineListItem
        android:id="@+id/twoLineListItemWithoutImage"
        android:layout_width="match_parent"
        android:layout_height="wrap_content"
        android:layout_marginTop="@dimen/keyline_2"
        app:layout_constraintEnd_toEndOf="parent"
        app:layout_constraintStart_toStartOf="parent"
        app:layout_constraintTop_toBottomOf="@id/label"
        app:primaryText="Two Line Item"
        app:secondaryText="Without Image"/>

    <com.duckduckgo.mobile.android.ui.view.listitem.TwoLineListItem
        android:id="@+id/twoLineListItemWithImage"
        android:layout_width="match_parent"
        android:layout_height="wrap_content"
        app:layout_constraintTop_toBottomOf="@id/twoLineListItemWithoutImage"
        app:leadingIcon="@drawable/ic_globe_gray_16dp"
<<<<<<< HEAD
        app:primaryText="Title"
=======
        app:primaryText="Two Line Item"
        app:secondaryText="With Leading Image"
>>>>>>> 32b33bfb
        app:layout_constraintEnd_toEndOf="parent"
        app:layout_constraintStart_toStartOf="parent"
        app:secondaryText="Two line item with leading image"/>

    <com.duckduckgo.mobile.android.ui.view.listitem.TwoLineListItem
        android:id="@+id/twoLineListItemWithImageAndTrailingIcon"
        android:layout_width="match_parent"
        android:layout_height="wrap_content"
        app:layout_constraintEnd_toEndOf="parent"
        app:layout_constraintStart_toStartOf="parent"
        app:layout_constraintTop_toBottomOf="@id/twoLineListItemWithImage"
        app:leadingIcon="@drawable/ic_globe_gray_16dp"
<<<<<<< HEAD
        app:primaryText="Title"
        app:secondaryText="Two line item with leading image and trailing menu"
        app:trailingIcon="@drawable/ic_overflow"/>
=======
        app:primaryText="Two Line Item"
        app:secondaryText="With Leading and Trailing Image"
        app:trailingIcon="@drawable/ic_overflow"
        app:layout_constraintEnd_toEndOf="parent"
        app:layout_constraintStart_toStartOf="parent"
        app:layout_constraintTop_toBottomOf="@id/twoLineListItemWithImage"/>
>>>>>>> 32b33bfb

    <com.duckduckgo.mobile.android.ui.view.listitem.TwoLineListItem
        android:id="@+id/twoLineListItemWithTrailingIcon"
        android:layout_width="match_parent"
        android:layout_height="wrap_content"
<<<<<<< HEAD
=======
        app:primaryText="Two Line Item"
        app:secondaryText="With Trailing Image"
        app:trailingIcon="@drawable/ic_overflow"
>>>>>>> 32b33bfb
        app:layout_constraintEnd_toEndOf="parent"
        app:layout_constraintStart_toStartOf="parent"
        app:layout_constraintTop_toBottomOf="@id/twoLineListItemWithImageAndTrailingIcon"
        app:primaryText="Title"
        app:secondaryText="Two line item with trailing menu"
        app:trailingIcon="@drawable/ic_overflow"/>

    <com.duckduckgo.mobile.android.ui.view.listitem.TwoLineListItem
        android:id="@+id/twoLineListItemWithBetaPill"
        android:layout_width="match_parent"
        android:layout_height="wrap_content"
<<<<<<< HEAD
=======
        app:primaryText="Two Line Item"
        app:secondaryText="With Beta Pill"
        app:showBetaPill="true"
>>>>>>> 32b33bfb
        app:layout_constraintEnd_toEndOf="parent"
        app:layout_constraintStart_toStartOf="parent"
        app:layout_constraintTop_toBottomOf="@id/twoLineListItemWithTrailingIcon"
        app:primaryText="Title"
        app:secondaryText="Two line item with beta pill"
        app:showBetaPill="true"/>

    <com.duckduckgo.mobile.android.ui.view.listitem.TwoLineListItem
<<<<<<< HEAD
        android:id="@+id/twoLineListItemWithCircularImage"
        android:layout_width="match_parent"
        android:layout_height="wrap_content"
        app:layout_constraintEnd_toEndOf="parent"
        app:layout_constraintStart_toStartOf="parent"
        app:layout_constraintTop_toBottomOf="@id/twoLineListItemWithBetaPill"
        app:leadingIcon="@drawable/ic_globe_gray_16dp"
        app:leadingIconBackground="circular"
        app:primaryText="Title"
        app:secondaryText="Two line item with leading image over circular bg"
        app:trailingIcon="@drawable/ic_overflow"/>

    <com.duckduckgo.mobile.android.ui.view.listitem.TwoLineListItem
        android:id="@+id/twoLineListItemWitRoundImage"
        android:layout_width="match_parent"
        android:layout_height="wrap_content"
        app:layout_constraintEnd_toEndOf="parent"
        app:layout_constraintStart_toStartOf="parent"
        app:layout_constraintTop_toBottomOf="@id/twoLineListItemWithCircularImage"
        app:leadingIcon="@drawable/ic_globe_gray_16dp"
        app:leadingIconBackground="rounded"
        app:primaryText="Title"
        app:secondaryText="Two line item with leading image over round bg"
        app:trailingIcon="@drawable/ic_overflow"/>
=======
            android:id="@+id/twoLineListItemWithCircularImage"
            android:layout_width="match_parent"
            android:layout_height="wrap_content"
            app:leadingIcon="@drawable/ic_globe_gray_16dp"
            app:leadingIconBackground="circular"
            app:primaryText="Two Line Item"
            app:secondaryText="With Leading Image over Circular Background"
            app:trailingIcon="@drawable/ic_overflow"
            app:layout_constraintEnd_toEndOf="parent"
            app:layout_constraintStart_toStartOf="parent"
            app:layout_constraintTop_toBottomOf="@id/twoLineListItemWithBetaPill"/>

    <com.duckduckgo.mobile.android.ui.view.listitem.TwoLineListItem
            android:id="@+id/twoLineListItemWitRoundImage"
            android:layout_width="match_parent"
            android:layout_height="wrap_content"
            app:leadingIcon="@drawable/ic_globe_gray_16dp"
            app:leadingIconBackground="rounded"
            app:primaryText="Two Line Item"
            app:secondaryText="With Leading Image over Rounded Background"
            app:trailingIcon="@drawable/ic_overflow"
            app:layout_constraintEnd_toEndOf="parent"
            app:layout_constraintStart_toStartOf="parent"
            app:layout_constraintTop_toBottomOf="@id/twoLineListItemWithCircularImage"/>
>>>>>>> 32b33bfb

    <com.duckduckgo.mobile.android.ui.view.listitem.TwoLineListItem
        android:id="@+id/twoLineSwitchListItem"
        android:layout_width="match_parent"
        android:layout_height="wrap_content"
<<<<<<< HEAD
=======
        app:primaryText="Two Line Item"
        app:secondaryText="With Switch"
        app:showSwitch="true"
>>>>>>> 32b33bfb
        app:layout_constraintEnd_toEndOf="parent"
        app:layout_constraintStart_toStartOf="parent"
        app:layout_constraintTop_toBottomOf="@id/twoLineListItemWitRoundImage"
        app:primaryText="Title"
        app:secondaryText="Two line item with switch"
        app:showSwitch="true"/>

    <com.duckduckgo.mobile.android.ui.view.listitem.TwoLineListItem
        android:id="@+id/twoLineSwitchListItemWithImage"
        android:layout_width="match_parent"
        android:layout_height="wrap_content"
<<<<<<< HEAD
=======
        app:primaryText="Two Line Item"
        app:secondaryText="With Leading Image and Switch"
        app:leadingIcon="@drawable/ic_globe_gray_16dp"
        app:showSwitch="true"
>>>>>>> 32b33bfb
        app:layout_constraintEnd_toEndOf="parent"
        app:layout_constraintStart_toStartOf="parent"
        app:layout_constraintTop_toBottomOf="@id/twoLineSwitchListItem"
        app:leadingIcon="@drawable/ic_globe_gray_16dp"
        app:primaryText="Title"
        app:secondaryText="Two line item with leading image"
        app:showSwitch="true"/>

    <com.duckduckgo.mobile.android.ui.view.listitem.TwoLineListItem
        android:id="@+id/twoLineSwitchListItemWithPill"
        android:layout_width="match_parent"
        android:layout_height="wrap_content"
<<<<<<< HEAD
        app:layout_constraintEnd_toEndOf="parent"
        app:layout_constraintStart_toStartOf="parent"
        app:layout_constraintTop_toBottomOf="@id/twoLineSwitchListItemWithImage"
        app:primaryText="Title"
        app:secondaryText="Two line item with beta pill"
=======
        app:primaryText="Two Line Item"
        app:secondaryText="With Beta Pill and Switch"
>>>>>>> 32b33bfb
        app:showBetaPill="true"
        app:showSwitch="true"/>

    <com.duckduckgo.mobile.android.ui.view.listitem.TwoLineListItem
        android:id="@+id/twoLineSwitchListItemWithDisabledSwitch"
        android:layout_width="match_parent"
        android:layout_height="wrap_content"
<<<<<<< HEAD
        app:layout_constraintEnd_toEndOf="parent"
        app:layout_constraintStart_toStartOf="parent"
        app:layout_constraintTop_toBottomOf="@id/twoLineSwitchListItemWithPill"
        app:leadingIcon="@drawable/ic_globe_gray_16dp"
        app:primaryText="Title"
        app:secondaryText="Two line item with disabled switch"
=======
        app:primaryText="Two Line Item"
        app:secondaryText="In disabled state"
        app:leadingIcon="@drawable/ic_globe_gray_16dp"
>>>>>>> 32b33bfb
        app:showBetaPill="true"
        app:showSwitch="true"/>

    <com.duckduckgo.mobile.android.ui.view.listitem.TwoLineListItem
            android:id="@+id/twoLineSwitchListItemWithPrimaryTextColorOverlay"
            android:layout_width="match_parent"
            android:layout_height="wrap_content"
            app:primaryText="Two Line Item"
            app:secondaryText="With custom Primary Text color"
            app:leadingIcon="@drawable/ic_globe_gray_16dp"
            app:primaryTextColorOverlay="@color/red_text_color_selector"
            app:layout_constraintEnd_toEndOf="parent"
            app:layout_constraintStart_toStartOf="parent"
            app:layout_constraintTop_toBottomOf="@id/twoLineSwitchListItemWithDisabledSwitch"/>

    <com.duckduckgo.mobile.android.ui.view.listitem.TwoLineListItem
            android:id="@+id/twoLineSwitchListItemWithSecondaryTextColorOverlay"
            android:layout_width="match_parent"
            android:layout_height="wrap_content"
            app:primaryText="Two Line Item"
            app:secondaryText="With custom Secondary Text color"
            app:leadingIcon="@drawable/ic_globe_gray_16dp"
            app:secondaryTextColorOverlay="@color/red_text_color_selector"
            app:layout_constraintEnd_toEndOf="parent"
            app:layout_constraintStart_toStartOf="parent"
            app:layout_constraintTop_toBottomOf="@id/twoLineSwitchListItemWithPrimaryTextColorOverlay"/>

</androidx.constraintlayout.widget.ConstraintLayout><|MERGE_RESOLUTION|>--- conflicted
+++ resolved
@@ -25,8 +25,8 @@
         android:id="@+id/label"
         android:layout_width="match_parent"
         android:layout_height="wrap_content"
+        android:text="Two Line Items"
         android:paddingStart="@dimen/keyline_4"
-        android:text="Two Line Items"
         app:layout_constraintStart_toStartOf="parent"
         app:layout_constraintTop_toTopOf="parent"/>
 
@@ -45,75 +45,48 @@
         android:id="@+id/twoLineListItemWithImage"
         android:layout_width="match_parent"
         android:layout_height="wrap_content"
+        app:leadingIcon="@drawable/ic_globe_gray_16dp"
         app:layout_constraintTop_toBottomOf="@id/twoLineListItemWithoutImage"
-        app:leadingIcon="@drawable/ic_globe_gray_16dp"
-<<<<<<< HEAD
-        app:primaryText="Title"
-=======
         app:primaryText="Two Line Item"
-        app:secondaryText="With Leading Image"
->>>>>>> 32b33bfb
         app:layout_constraintEnd_toEndOf="parent"
         app:layout_constraintStart_toStartOf="parent"
-        app:secondaryText="Two line item with leading image"/>
+        app:secondaryText="With Leading Image"/>
 
     <com.duckduckgo.mobile.android.ui.view.listitem.TwoLineListItem
         android:id="@+id/twoLineListItemWithImageAndTrailingIcon"
         android:layout_width="match_parent"
         android:layout_height="wrap_content"
+        app:layout_constraintTop_toBottomOf="@id/twoLineListItemWithImage"
+        app:leadingIcon="@drawable/ic_globe_gray_16dp"
+        app:primaryText="Two Line Item"
+        app:secondaryText="With Leading and Trailing Image"
         app:layout_constraintEnd_toEndOf="parent"
         app:layout_constraintStart_toStartOf="parent"
-        app:layout_constraintTop_toBottomOf="@id/twoLineListItemWithImage"
-        app:leadingIcon="@drawable/ic_globe_gray_16dp"
-<<<<<<< HEAD
-        app:primaryText="Title"
-        app:secondaryText="Two line item with leading image and trailing menu"
         app:trailingIcon="@drawable/ic_overflow"/>
-=======
-        app:primaryText="Two Line Item"
-        app:secondaryText="With Leading and Trailing Image"
-        app:trailingIcon="@drawable/ic_overflow"
-        app:layout_constraintEnd_toEndOf="parent"
-        app:layout_constraintStart_toStartOf="parent"
-        app:layout_constraintTop_toBottomOf="@id/twoLineListItemWithImage"/>
->>>>>>> 32b33bfb
 
     <com.duckduckgo.mobile.android.ui.view.listitem.TwoLineListItem
         android:id="@+id/twoLineListItemWithTrailingIcon"
         android:layout_width="match_parent"
         android:layout_height="wrap_content"
-<<<<<<< HEAD
-=======
+        app:layout_constraintTop_toBottomOf="@id/twoLineListItemWithImageAndTrailingIcon"
         app:primaryText="Two Line Item"
         app:secondaryText="With Trailing Image"
-        app:trailingIcon="@drawable/ic_overflow"
->>>>>>> 32b33bfb
         app:layout_constraintEnd_toEndOf="parent"
         app:layout_constraintStart_toStartOf="parent"
-        app:layout_constraintTop_toBottomOf="@id/twoLineListItemWithImageAndTrailingIcon"
-        app:primaryText="Title"
-        app:secondaryText="Two line item with trailing menu"
         app:trailingIcon="@drawable/ic_overflow"/>
 
     <com.duckduckgo.mobile.android.ui.view.listitem.TwoLineListItem
         android:id="@+id/twoLineListItemWithBetaPill"
         android:layout_width="match_parent"
         android:layout_height="wrap_content"
-<<<<<<< HEAD
-=======
+        app:layout_constraintTop_toBottomOf="@id/twoLineListItemWithTrailingIcon"
         app:primaryText="Two Line Item"
         app:secondaryText="With Beta Pill"
-        app:showBetaPill="true"
->>>>>>> 32b33bfb
         app:layout_constraintEnd_toEndOf="parent"
         app:layout_constraintStart_toStartOf="parent"
-        app:layout_constraintTop_toBottomOf="@id/twoLineListItemWithTrailingIcon"
-        app:primaryText="Title"
-        app:secondaryText="Two line item with beta pill"
         app:showBetaPill="true"/>
 
     <com.duckduckgo.mobile.android.ui.view.listitem.TwoLineListItem
-<<<<<<< HEAD
         android:id="@+id/twoLineListItemWithCircularImage"
         android:layout_width="match_parent"
         android:layout_height="wrap_content"
@@ -122,8 +95,8 @@
         app:layout_constraintTop_toBottomOf="@id/twoLineListItemWithBetaPill"
         app:leadingIcon="@drawable/ic_globe_gray_16dp"
         app:leadingIconBackground="circular"
-        app:primaryText="Title"
-        app:secondaryText="Two line item with leading image over circular bg"
+        app:primaryText="Two Line Item"
+        app:secondaryText="With Leading Image over Circular Background"
         app:trailingIcon="@drawable/ic_overflow"/>
 
     <com.duckduckgo.mobile.android.ui.view.listitem.TwoLineListItem
@@ -135,130 +108,80 @@
         app:layout_constraintTop_toBottomOf="@id/twoLineListItemWithCircularImage"
         app:leadingIcon="@drawable/ic_globe_gray_16dp"
         app:leadingIconBackground="rounded"
-        app:primaryText="Title"
-        app:secondaryText="Two line item with leading image over round bg"
+        app:primaryText="Two Line Item"
+        app:secondaryText="With Leading Image over Rounded Background"
         app:trailingIcon="@drawable/ic_overflow"/>
-=======
-            android:id="@+id/twoLineListItemWithCircularImage"
-            android:layout_width="match_parent"
-            android:layout_height="wrap_content"
-            app:leadingIcon="@drawable/ic_globe_gray_16dp"
-            app:leadingIconBackground="circular"
-            app:primaryText="Two Line Item"
-            app:secondaryText="With Leading Image over Circular Background"
-            app:trailingIcon="@drawable/ic_overflow"
-            app:layout_constraintEnd_toEndOf="parent"
-            app:layout_constraintStart_toStartOf="parent"
-            app:layout_constraintTop_toBottomOf="@id/twoLineListItemWithBetaPill"/>
-
-    <com.duckduckgo.mobile.android.ui.view.listitem.TwoLineListItem
-            android:id="@+id/twoLineListItemWitRoundImage"
-            android:layout_width="match_parent"
-            android:layout_height="wrap_content"
-            app:leadingIcon="@drawable/ic_globe_gray_16dp"
-            app:leadingIconBackground="rounded"
-            app:primaryText="Two Line Item"
-            app:secondaryText="With Leading Image over Rounded Background"
-            app:trailingIcon="@drawable/ic_overflow"
-            app:layout_constraintEnd_toEndOf="parent"
-            app:layout_constraintStart_toStartOf="parent"
-            app:layout_constraintTop_toBottomOf="@id/twoLineListItemWithCircularImage"/>
->>>>>>> 32b33bfb
 
     <com.duckduckgo.mobile.android.ui.view.listitem.TwoLineListItem
         android:id="@+id/twoLineSwitchListItem"
         android:layout_width="match_parent"
         android:layout_height="wrap_content"
-<<<<<<< HEAD
-=======
+        app:layout_constraintTop_toBottomOf="@id/twoLineListItemWitRoundImage"
         app:primaryText="Two Line Item"
         app:secondaryText="With Switch"
-        app:showSwitch="true"
->>>>>>> 32b33bfb
         app:layout_constraintEnd_toEndOf="parent"
         app:layout_constraintStart_toStartOf="parent"
-        app:layout_constraintTop_toBottomOf="@id/twoLineListItemWitRoundImage"
-        app:primaryText="Title"
-        app:secondaryText="Two line item with switch"
         app:showSwitch="true"/>
 
     <com.duckduckgo.mobile.android.ui.view.listitem.TwoLineListItem
         android:id="@+id/twoLineSwitchListItemWithImage"
         android:layout_width="match_parent"
         android:layout_height="wrap_content"
-<<<<<<< HEAD
-=======
+        app:layout_constraintTop_toBottomOf="@id/twoLineSwitchListItem"
+        app:leadingIcon="@drawable/ic_globe_gray_16dp"
         app:primaryText="Two Line Item"
         app:secondaryText="With Leading Image and Switch"
-        app:leadingIcon="@drawable/ic_globe_gray_16dp"
-        app:showSwitch="true"
->>>>>>> 32b33bfb
         app:layout_constraintEnd_toEndOf="parent"
         app:layout_constraintStart_toStartOf="parent"
-        app:layout_constraintTop_toBottomOf="@id/twoLineSwitchListItem"
-        app:leadingIcon="@drawable/ic_globe_gray_16dp"
-        app:primaryText="Title"
-        app:secondaryText="Two line item with leading image"
         app:showSwitch="true"/>
 
     <com.duckduckgo.mobile.android.ui.view.listitem.TwoLineListItem
         android:id="@+id/twoLineSwitchListItemWithPill"
         android:layout_width="match_parent"
         android:layout_height="wrap_content"
-<<<<<<< HEAD
+        app:layout_constraintTop_toBottomOf="@id/twoLineSwitchListItemWithImage"
+        app:primaryText="Two Line Item"
+        app:secondaryText="With Beta Pill and Switch"
+        app:showBetaPill="true"
         app:layout_constraintEnd_toEndOf="parent"
         app:layout_constraintStart_toStartOf="parent"
-        app:layout_constraintTop_toBottomOf="@id/twoLineSwitchListItemWithImage"
-        app:primaryText="Title"
-        app:secondaryText="Two line item with beta pill"
-=======
-        app:primaryText="Two Line Item"
-        app:secondaryText="With Beta Pill and Switch"
->>>>>>> 32b33bfb
-        app:showBetaPill="true"
         app:showSwitch="true"/>
 
     <com.duckduckgo.mobile.android.ui.view.listitem.TwoLineListItem
         android:id="@+id/twoLineSwitchListItemWithDisabledSwitch"
         android:layout_width="match_parent"
         android:layout_height="wrap_content"
-<<<<<<< HEAD
+        app:layout_constraintTop_toBottomOf="@id/twoLineSwitchListItemWithPill"
+        app:leadingIcon="@drawable/ic_globe_gray_16dp"
+        app:primaryText="Two Line Item"
+        app:secondaryText="In disabled state"
+        app:showBetaPill="true"
         app:layout_constraintEnd_toEndOf="parent"
         app:layout_constraintStart_toStartOf="parent"
-        app:layout_constraintTop_toBottomOf="@id/twoLineSwitchListItemWithPill"
-        app:leadingIcon="@drawable/ic_globe_gray_16dp"
-        app:primaryText="Title"
-        app:secondaryText="Two line item with disabled switch"
-=======
-        app:primaryText="Two Line Item"
-        app:secondaryText="In disabled state"
-        app:leadingIcon="@drawable/ic_globe_gray_16dp"
->>>>>>> 32b33bfb
-        app:showBetaPill="true"
         app:showSwitch="true"/>
 
     <com.duckduckgo.mobile.android.ui.view.listitem.TwoLineListItem
-            android:id="@+id/twoLineSwitchListItemWithPrimaryTextColorOverlay"
-            android:layout_width="match_parent"
-            android:layout_height="wrap_content"
-            app:primaryText="Two Line Item"
-            app:secondaryText="With custom Primary Text color"
-            app:leadingIcon="@drawable/ic_globe_gray_16dp"
-            app:primaryTextColorOverlay="@color/red_text_color_selector"
-            app:layout_constraintEnd_toEndOf="parent"
-            app:layout_constraintStart_toStartOf="parent"
-            app:layout_constraintTop_toBottomOf="@id/twoLineSwitchListItemWithDisabledSwitch"/>
+        android:id="@+id/twoLineSwitchListItemWithPrimaryTextColorOverlay"
+        android:layout_width="match_parent"
+        android:layout_height="wrap_content"
+        app:layout_constraintEnd_toEndOf="parent"
+        app:layout_constraintStart_toStartOf="parent"
+        app:layout_constraintTop_toBottomOf="@id/twoLineSwitchListItemWithDisabledSwitch"
+        app:leadingIcon="@drawable/ic_globe_gray_16dp"
+        app:primaryText="Two Line Item"
+        app:primaryTextColorOverlay="@color/red_text_color_selector"
+        app:secondaryText="With custom Primary Text color"/>
 
     <com.duckduckgo.mobile.android.ui.view.listitem.TwoLineListItem
-            android:id="@+id/twoLineSwitchListItemWithSecondaryTextColorOverlay"
-            android:layout_width="match_parent"
-            android:layout_height="wrap_content"
-            app:primaryText="Two Line Item"
-            app:secondaryText="With custom Secondary Text color"
-            app:leadingIcon="@drawable/ic_globe_gray_16dp"
-            app:secondaryTextColorOverlay="@color/red_text_color_selector"
-            app:layout_constraintEnd_toEndOf="parent"
-            app:layout_constraintStart_toStartOf="parent"
-            app:layout_constraintTop_toBottomOf="@id/twoLineSwitchListItemWithPrimaryTextColorOverlay"/>
+        android:id="@+id/twoLineSwitchListItemWithSecondaryTextColorOverlay"
+        android:layout_width="match_parent"
+        android:layout_height="wrap_content"
+        app:layout_constraintEnd_toEndOf="parent"
+        app:layout_constraintStart_toStartOf="parent"
+        app:layout_constraintTop_toBottomOf="@id/twoLineSwitchListItemWithPrimaryTextColorOverlay"
+        app:leadingIcon="@drawable/ic_globe_gray_16dp"
+        app:primaryText="Two Line Item"
+        app:secondaryText="With custom Secondary Text color"
+        app:secondaryTextColorOverlay="@color/red_text_color_selector"/>
 
 </androidx.constraintlayout.widget.ConstraintLayout>