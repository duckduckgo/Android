--- conflicted
+++ resolved
@@ -59,12 +59,8 @@
             android:id="@+id/logo"
             android:layout_width="wrap_content"
             android:layout_height="wrap_content"
-<<<<<<< HEAD
-            android:layout_marginStart="@dimen/keyline_5"
-=======
-            android:layout_marginStart="@dimen/keyline_2"
->>>>>>> 082e3593
-            android:layout_marginBottom="@dimen/keyline_4"
+            android:layout_marginStart="24dp"
+            android:layout_marginBottom="16dp"
             app:layout_constraintBottom_toTopOf="@id/cardView"
             app:layout_constraintStart_toStartOf="@id/cardView"
             app:srcCompat="@drawable/ic_dax_icon"/>
