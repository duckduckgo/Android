<?xml version="1.0" encoding="utf-8"?><!--
  ~ Copyright (c) 2019 DuckDuckGo
  ~
  ~ Licensed under the Apache License, Version 2.0 (the "License");
  ~ you may not use this file except in compliance with the License.
  ~ You may obtain a copy of the License at
  ~
  ~     http://www.apache.org/licenses/LICENSE-2.0
  ~
  ~ Unless required by applicable law or agreed to in writing, software
  ~ distributed under the License is distributed on an "AS IS" BASIS,
  ~ WITHOUT WARRANTIES OR CONDITIONS OF ANY KIND, either express or implied.
  ~ See the License for the specific language governing permissions and
  ~ limitations under the License.
  -->

<RelativeLayout xmlns:android="http://schemas.android.com/apk/res/android"
                xmlns:app="http://schemas.android.com/apk/res-auto"
                xmlns:tools="http://schemas.android.com/tools"
                android:id="@+id/dialogContainer"
                android:layout_width="match_parent"
                android:layout_height="match_parent"
                android:clipChildren="false"
                android:fitsSystemWindows="true">

    <androidx.constraintlayout.widget.ConstraintLayout
        android:layout_width="match_parent"
        android:layout_height="match_parent"
        android:clipChildren="false">

        <View
            android:id="@+id/toolbarDialogLayout"
            android:layout_width="match_parent"
            android:layout_height="wrap_content"
            android:background="?attr/daxColorDim"
            app:layout_constraintBottom_toTopOf="@id/hideText"/>

        <View
            android:id="@+id/dialogLayout"
            android:layout_width="match_parent"
            android:layout_height="wrap_content"
            android:background="?attr/daxColorDim"
            app:layout_constraintTop_toTopOf="@id/hideText"/>

        <com.duckduckgo.mobile.android.ui.view.text.DaxTextView
            android:id="@+id/hideText"
            android:layout_width="wrap_content"
            android:layout_height="wrap_content"
            app:typography="button"
            android:textColor="?attr/daxColorWhite"
            android:layout_marginTop="52dp"
            android:layout_marginEnd="@dimen/keyline_4"
            android:padding="@dimen/keyline_3"
            tools:text="HIDE"
            app:layout_constraintEnd_toEndOf="parent"
            app:layout_constraintTop_toTopOf="parent"/>

        <androidx.appcompat.widget.AppCompatImageView
            android:id="@+id/logo"
            android:layout_width="wrap_content"
            android:layout_height="wrap_content"
<<<<<<< HEAD
            android:layout_marginStart="@dimen/keyline_5"
=======
            android:layout_marginStart="@dimen/keyline_2"
>>>>>>> b8a76e26
            android:layout_marginBottom="@dimen/keyline_4"
            app:layout_constraintBottom_toTopOf="@id/cardView"
            app:layout_constraintStart_toStartOf="@id/cardView"
            app:srcCompat="@drawable/ic_dax_icon"/>

        <com.duckduckgo.mobile.android.ui.view.shape.DaxBubbleCardView
            android:id="@+id/cardView"
            android:layout_width="0dp"
            android:layout_height="wrap_content"
            android:layout_margin="@dimen/keyline_4"
            app:layout_constraintBottom_toBottomOf="parent"
            app:layout_constraintEnd_toEndOf="parent"
            app:layout_constraintStart_toStartOf="parent"
            app:layout_constraintWidth_max="600dp">

            <LinearLayout
                android:id="@+id/cardContainer"
                style="@style/Widget.DuckDuckGo.DaxDialog.Content"
                android:layout_width="match_parent"
                android:layout_height="wrap_content"
                android:orientation="vertical">

                <FrameLayout
                    android:layout_width="match_parent"
                    android:layout_height="wrap_content">

                    <com.duckduckgo.mobile.android.ui.view.text.DaxTextView
                        android:id="@+id/hiddenText"
                        app:typography="body1"
                        android:layout_width="match_parent"
                        android:layout_height="wrap_content"
                        android:visibility="invisible"/>

                    <com.duckduckgo.mobile.android.ui.view.TypeAnimationTextView
                        android:id="@+id/dialogText"
                        style="@style/Typography.DuckDuckGo.Body1"
                        android:textColor="?attr/daxColorPrimaryText"
                        android:layout_width="match_parent"
                        android:layout_height="match_parent"
                        android:clickable="true"
                        android:focusable="true"/>
                </FrameLayout>

                <com.duckduckgo.mobile.android.ui.view.button.DaxButtonPrimary
                    android:id="@+id/primaryCta"
                    android:layout_width="match_parent"
                    android:layout_height="wrap_content"
                    app:buttonSize="large"
                    android:layout_marginTop="@dimen/daxDialogButtonSpacing"/>

                <com.duckduckgo.mobile.android.ui.view.button.DaxButtonGhost
                    android:id="@+id/secondaryCta"
                    android:layout_width="match_parent"
                    android:layout_height="wrap_content"
                    app:buttonSize="large"
                    android:layout_marginTop="@dimen/keyline_1"/>

            </LinearLayout>
        </com.duckduckgo.mobile.android.ui.view.shape.DaxBubbleCardView>
    </androidx.constraintlayout.widget.ConstraintLayout>
</RelativeLayout><|MERGE_RESOLUTION|>--- conflicted
+++ resolved
@@ -59,11 +59,7 @@
             android:id="@+id/logo"
             android:layout_width="wrap_content"
             android:layout_height="wrap_content"
-<<<<<<< HEAD
-            android:layout_marginStart="@dimen/keyline_5"
-=======
             android:layout_marginStart="@dimen/keyline_2"
->>>>>>> b8a76e26
             android:layout_marginBottom="@dimen/keyline_4"
             app:layout_constraintBottom_toTopOf="@id/cardView"
             app:layout_constraintStart_toStartOf="@id/cardView"
