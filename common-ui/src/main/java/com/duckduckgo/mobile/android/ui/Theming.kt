/*
 * Copyright (c) 2018 DuckDuckGo
 *
 * Licensed under the Apache License, Version 2.0 (the "License");
 * you may not use this file except in compliance with the License.
 * You may obtain a copy of the License at
 *
 *     http://www.apache.org/licenses/LICENSE-2.0
 *
 * Unless required by applicable law or agreed to in writing, software
 * distributed under the License is distributed on an "AS IS" BASIS,
 * WITHOUT WARRANTIES OR CONDITIONS OF ANY KIND, either express or implied.
 * See the License for the specific language governing permissions and
 * limitations under the License.
 */

package com.duckduckgo.mobile.android.ui

import android.app.UiModeManager
import android.app.UiModeManager.MODE_NIGHT_YES
import android.content.BroadcastReceiver
import android.content.Context
import android.content.Intent
import android.content.IntentFilter
import android.graphics.drawable.Drawable
import android.view.ContextThemeWrapper
import androidx.appcompat.app.AppCompatActivity
import androidx.core.content.res.ResourcesCompat
import androidx.localbroadcastmanager.content.LocalBroadcastManager
import com.duckduckgo.mobile.android.R
import com.duckduckgo.mobile.android.ui.Theming.Constants.BROADCAST_THEME_CHANGED

enum class DuckDuckGoTheme {
    SYSTEM_DEFAULT,
    DARK,
<<<<<<< HEAD
    LIGHT,
=======
    LIGHT;
>>>>>>> 4b3160ec
}

object Theming {

    fun getThemedDrawable(
        context: Context,
        drawableId: Int,
        theme: DuckDuckGoTheme,
    ): Drawable? {
        val themeId = when (theme) {
            DuckDuckGoTheme.SYSTEM_DEFAULT -> {
                val uiManager = context.getSystemService(Context.UI_MODE_SERVICE) as UiModeManager
                when (uiManager.nightMode) {
                    MODE_NIGHT_YES -> R.style.Theme_DuckDuckGo_Dark
                    else -> R.style.Theme_DuckDuckGo_Light
                }
            }

            DuckDuckGoTheme.DARK -> R.style.Theme_DuckDuckGo_Dark
            else -> R.style.Theme_DuckDuckGo_Light
        }
        return ResourcesCompat.getDrawable(
            context.resources,
            drawableId,
            ContextThemeWrapper(context, themeId).theme,
        )
    }

    object Constants {
        const val BROADCAST_THEME_CHANGED = "BROADCAST_THEME_CHANGED"
<<<<<<< HEAD

        val THEME_MAP =
            mapOf(
                Pair(R.style.AppTheme, DuckDuckGoTheme.LIGHT) to R.style.AppTheme_Light,
                Pair(R.style.AppTheme, DuckDuckGoTheme.DARK) to R.style.AppTheme_Dark,
            )
=======
>>>>>>> 4b3160ec
    }
}

fun AppCompatActivity.applyTheme(theme: DuckDuckGoTheme): BroadcastReceiver? {
    setTheme(getThemeId(theme))
    return registerForThemeChangeBroadcast()
}

fun AppCompatActivity.getThemeId(theme: DuckDuckGoTheme): Int {
    return when (theme) {
        DuckDuckGoTheme.SYSTEM_DEFAULT -> {
            val uiManager = getSystemService(Context.UI_MODE_SERVICE) as UiModeManager
            when (uiManager.nightMode) {
                MODE_NIGHT_YES -> R.style.Theme_DuckDuckGo_Dark
                else -> R.style.Theme_DuckDuckGo_Light
            }
        }

        DuckDuckGoTheme.DARK -> R.style.Theme_DuckDuckGo_Dark
        else -> R.style.Theme_DuckDuckGo_Light
    }
}

// Move this to LiveData/Flow and use appDelegate for night/day theming
private fun AppCompatActivity.registerForThemeChangeBroadcast(): BroadcastReceiver {
    val manager = LocalBroadcastManager.getInstance(applicationContext)
    val receiver =
        object : BroadcastReceiver() {
            override fun onReceive(
                context: Context,
                intent: Intent,
            ) {
                recreate()
            }
        }
    manager.registerReceiver(receiver, IntentFilter(BROADCAST_THEME_CHANGED))
    return receiver
}

fun AppCompatActivity.sendThemeChangedBroadcast() {
    val manager = LocalBroadcastManager.getInstance(applicationContext)
    manager.sendBroadcast(Intent(BROADCAST_THEME_CHANGED))
}<|MERGE_RESOLUTION|>--- conflicted
+++ resolved
@@ -33,11 +33,7 @@
 enum class DuckDuckGoTheme {
     SYSTEM_DEFAULT,
     DARK,
-<<<<<<< HEAD
-    LIGHT,
-=======
     LIGHT;
->>>>>>> 4b3160ec
 }
 
 object Theming {
@@ -45,7 +41,7 @@
     fun getThemedDrawable(
         context: Context,
         drawableId: Int,
-        theme: DuckDuckGoTheme,
+        theme: DuckDuckGoTheme
     ): Drawable? {
         val themeId = when (theme) {
             DuckDuckGoTheme.SYSTEM_DEFAULT -> {
@@ -60,23 +56,12 @@
             else -> R.style.Theme_DuckDuckGo_Light
         }
         return ResourcesCompat.getDrawable(
-            context.resources,
-            drawableId,
-            ContextThemeWrapper(context, themeId).theme,
+            context.resources, drawableId, ContextThemeWrapper(context, themeId).theme
         )
     }
 
     object Constants {
         const val BROADCAST_THEME_CHANGED = "BROADCAST_THEME_CHANGED"
-<<<<<<< HEAD
-
-        val THEME_MAP =
-            mapOf(
-                Pair(R.style.AppTheme, DuckDuckGoTheme.LIGHT) to R.style.AppTheme_Light,
-                Pair(R.style.AppTheme, DuckDuckGoTheme.DARK) to R.style.AppTheme_Dark,
-            )
-=======
->>>>>>> 4b3160ec
     }
 }
 
@@ -107,7 +92,7 @@
         object : BroadcastReceiver() {
             override fun onReceive(
                 context: Context,
-                intent: Intent,
+                intent: Intent
             ) {
                 recreate()
             }
