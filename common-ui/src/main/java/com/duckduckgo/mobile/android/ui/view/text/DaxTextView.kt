/*
 * Copyright (c) 2022 DuckDuckGo
 *
 * Licensed under the Apache License, Version 2.0 (the "License");
 * you may not use this file except in compliance with the License.
 * You may obtain a copy of the License at
 *
 *     http://www.apache.org/licenses/LICENSE-2.0
 *
 * Unless required by applicable law or agreed to in writing, software
 * distributed under the License is distributed on an "AS IS" BASIS,
 * WITHOUT WARRANTIES OR CONDITIONS OF ANY KIND, either express or implied.
 * See the License for the specific language governing permissions and
 * limitations under the License.
 */

package com.duckduckgo.mobile.android.ui.view.text

import android.content.Context
import android.util.AttributeSet
import androidx.core.content.ContextCompat
import com.duckduckgo.mobile.android.R
import com.duckduckgo.mobile.android.ui.view.TypedArrayUtils
import com.duckduckgo.mobile.android.ui.view.text.DaxTextView.Typography.Body1
<<<<<<< HEAD
import com.duckduckgo.mobile.android.ui.view.text.DaxTextView.Typography.Body1_Bold
import com.duckduckgo.mobile.android.ui.view.text.DaxTextView.Typography.Body2_Bold
import com.duckduckgo.mobile.android.ui.view.text.DaxTextView.Typography.Caption_AllCaps
=======
>>>>>>> b8a76e26
import com.google.android.material.textview.MaterialTextView

class DaxTextView @JvmOverloads
constructor(
    context: Context,
    attrs: AttributeSet? = null,
    defStyleAttr: Int = 0,
) : MaterialTextView(context, attrs, defStyleAttr) {

    init {
        val typedArray =
            context.obtainStyledAttributes(
                attrs,
                R.styleable.DaxTextView,
                0,
                0,
            )

        val typography = if (typedArray.hasValue(R.styleable.DaxTextView_typography)) {
            Typography.from(typedArray.getInt(R.styleable.DaxTextView_typography, 0))
        } else {
            Body1
        }

        setTypography(typography)

        val hasType = typedArray.hasValue(R.styleable.DaxTextView_textType)
        val hasTextColor = typedArray.hasValue(R.styleable.DaxTextView_android_textColor)

        when {
            hasType -> {
                val textType = TextType.from(typedArray.getInt(R.styleable.DaxTextView_textType, 0))
                setTextColorStateList(textType)
            }

            hasTextColor -> {
                val colorStateList = TypedArrayUtils.getColorStateList(context, typedArray, R.styleable.DaxTextView_android_textColor)
                if (colorStateList != null) {
                    setTextColor(colorStateList)
                } else {
                    setTextColor(ContextCompat.getColorStateList(context, R.color.primary_text_color_selector))
                }
            }

            else -> setTextColorStateList(TextType.Primary)
        }

        typedArray.recycle()
    }

    fun setTypography(typography: Typography) {
        setTextAppearance(Typography.getTextAppearanceStyle(typography))
    }

    fun setTextColorStateList(textType: TextType) {
        setTextColor(ContextCompat.getColorStateList(context, TextType.getTextColorStateList(textType)))
    }

    enum class Typography {
        Title,
        H1,
        H2,
        H3,
        H4,
        H5,
        Body1,
<<<<<<< HEAD
        Body1Bold,
        Body2,
        Body2Bold,
        Button,
        Caption,
        CaptionAllCaps,

=======
        Body1_Bold,
        Body2,
        Body2_Bold,
        Button,
        Caption,
        Caption_AllCaps,
        
>>>>>>> b8a76e26
        ;

        companion object {
            fun from(type: Int): Typography {
                // same order as attrs-typography.xml
                return when (type) {
                    0 -> Title
                    1 -> H1
                    2 -> H2
                    3 -> H3
                    4 -> H4
                    5 -> H5
                    6 -> Body1
<<<<<<< HEAD
                    7 -> Body1Bold
                    8 -> Body2
                    9 -> Body2Bold
                    10 -> Button
                    11 -> Caption
                    12 -> CaptionAllCaps
=======
                    7 -> Body1_Bold
                    8 -> Body2
                    9 -> Body2_Bold
                    10 -> Button
                    11 -> Caption
                    12 -> Caption_AllCaps
>>>>>>> b8a76e26
                    else -> Body1
                }
            }

            fun getTextAppearanceStyle(typography: Typography): Int {
                return when (typography) {
                    Title -> R.style.Typography_DuckDuckGo_Title
                    H1 -> R.style.Typography_DuckDuckGo_H1
                    H2 -> R.style.Typography_DuckDuckGo_H2
                    H3 -> R.style.Typography_DuckDuckGo_H3
                    H4 -> R.style.Typography_DuckDuckGo_H4
                    H5 -> R.style.Typography_DuckDuckGo_H5
                    Body1 -> R.style.Typography_DuckDuckGo_Body1
<<<<<<< HEAD
                    Body1Bold -> R.style.Typography_DuckDuckGo_Body1_Bold
                    Body2 -> R.style.Typography_DuckDuckGo_Body2
                    Body2Bold -> R.style.Typography_DuckDuckGo_Body2_Bold
                    Button -> R.style.Typography_DuckDuckGo_Button
                    Caption -> R.style.Typography_DuckDuckGo_Caption
                    CaptionAllCaps -> R.style.Typography_DuckDuckGo_Caption_AllCaps
=======
                    Body1_Bold -> R.style.Typography_DuckDuckGo_Body1_Bold
                    Body2 -> R.style.Typography_DuckDuckGo_Body2
                    Body2_Bold -> R.style.Typography_DuckDuckGo_Body2_Bold
                    Button -> R.style.Typography_DuckDuckGo_Button
                    Caption -> R.style.Typography_DuckDuckGo_Caption
                    Caption_AllCaps -> R.style.Typography_DuckDuckGo_Caption_AllCaps
>>>>>>> b8a76e26
                }
            }
        }
    }

    enum class TextType {
        Primary,
        Secondary,
        ;

        companion object {
            fun from(type: Int): TextType {
                // same order as attrs-typography.xml
                return when (type) {
                    0 -> Primary
                    else -> Secondary
                }
            }

            fun getTextColorStateList(textType: TextType): Int {
                return when (textType) {
                    Primary -> R.color.primary_text_color_selector
                    Secondary -> R.color.secondary_text_color_selector
                }
            }
        }
    }
}<|MERGE_RESOLUTION|>--- conflicted
+++ resolved
@@ -22,13 +22,8 @@
 import com.duckduckgo.mobile.android.R
 import com.duckduckgo.mobile.android.ui.view.TypedArrayUtils
 import com.duckduckgo.mobile.android.ui.view.text.DaxTextView.Typography.Body1
-<<<<<<< HEAD
-import com.duckduckgo.mobile.android.ui.view.text.DaxTextView.Typography.Body1_Bold
-import com.duckduckgo.mobile.android.ui.view.text.DaxTextView.Typography.Body2_Bold
-import com.duckduckgo.mobile.android.ui.view.text.DaxTextView.Typography.Caption_AllCaps
-=======
->>>>>>> b8a76e26
 import com.google.android.material.textview.MaterialTextView
+import java.lang.reflect.Array.getInt
 
 class DaxTextView @JvmOverloads
 constructor(
@@ -94,15 +89,6 @@
         H4,
         H5,
         Body1,
-<<<<<<< HEAD
-        Body1Bold,
-        Body2,
-        Body2Bold,
-        Button,
-        Caption,
-        CaptionAllCaps,
-
-=======
         Body1_Bold,
         Body2,
         Body2_Bold,
@@ -110,7 +96,6 @@
         Caption,
         Caption_AllCaps,
         
->>>>>>> b8a76e26
         ;
 
         companion object {
@@ -124,21 +109,12 @@
                     4 -> H4
                     5 -> H5
                     6 -> Body1
-<<<<<<< HEAD
-                    7 -> Body1Bold
-                    8 -> Body2
-                    9 -> Body2Bold
-                    10 -> Button
-                    11 -> Caption
-                    12 -> CaptionAllCaps
-=======
                     7 -> Body1_Bold
                     8 -> Body2
                     9 -> Body2_Bold
                     10 -> Button
                     11 -> Caption
                     12 -> Caption_AllCaps
->>>>>>> b8a76e26
                     else -> Body1
                 }
             }
@@ -152,21 +128,12 @@
                     H4 -> R.style.Typography_DuckDuckGo_H4
                     H5 -> R.style.Typography_DuckDuckGo_H5
                     Body1 -> R.style.Typography_DuckDuckGo_Body1
-<<<<<<< HEAD
-                    Body1Bold -> R.style.Typography_DuckDuckGo_Body1_Bold
-                    Body2 -> R.style.Typography_DuckDuckGo_Body2
-                    Body2Bold -> R.style.Typography_DuckDuckGo_Body2_Bold
-                    Button -> R.style.Typography_DuckDuckGo_Button
-                    Caption -> R.style.Typography_DuckDuckGo_Caption
-                    CaptionAllCaps -> R.style.Typography_DuckDuckGo_Caption_AllCaps
-=======
                     Body1_Bold -> R.style.Typography_DuckDuckGo_Body1_Bold
                     Body2 -> R.style.Typography_DuckDuckGo_Body2
                     Body2_Bold -> R.style.Typography_DuckDuckGo_Body2_Bold
                     Button -> R.style.Typography_DuckDuckGo_Button
                     Caption -> R.style.Typography_DuckDuckGo_Caption
                     Caption_AllCaps -> R.style.Typography_DuckDuckGo_Caption_AllCaps
->>>>>>> b8a76e26
                 }
             }
         }
