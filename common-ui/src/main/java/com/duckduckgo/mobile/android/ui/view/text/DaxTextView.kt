--- conflicted
+++ resolved
@@ -22,12 +22,9 @@
 import com.duckduckgo.mobile.android.R
 import com.duckduckgo.mobile.android.ui.view.TypedArrayUtils
 import com.duckduckgo.mobile.android.ui.view.text.DaxTextView.Typography.Body1
-<<<<<<< HEAD
 import com.duckduckgo.mobile.android.ui.view.text.DaxTextView.Typography.Body1_Bold
 import com.duckduckgo.mobile.android.ui.view.text.DaxTextView.Typography.Body2_Bold
 import com.duckduckgo.mobile.android.ui.view.text.DaxTextView.Typography.Caption_AllCaps
-=======
->>>>>>> 082e3593
 import com.google.android.material.textview.MaterialTextView
 
 class DaxTextView @JvmOverloads
@@ -100,7 +97,7 @@
         Button,
         Caption,
         Caption_AllCaps,
-        
+
         ;
 
         companion object {
