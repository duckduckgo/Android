--- conflicted
+++ resolved
@@ -29,10 +29,4 @@
     ctx,
     attrs,
     defStyleAttr
-<<<<<<< HEAD
-) {
-
-}
-=======
-)
->>>>>>> f6812e98
+)