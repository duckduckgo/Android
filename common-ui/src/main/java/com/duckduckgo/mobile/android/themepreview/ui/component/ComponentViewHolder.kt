/*
 * Copyright (c) 2021 DuckDuckGo
 *
 * Licensed under the Apache License, Version 2.0 (the "License");
 * you may not use this file except in compliance with the License.
 * You may obtain a copy of the License at
 *
 *     http://www.apache.org/licenses/LICENSE-2.0
 *
 * Unless required by applicable law or agreed to in writing, software
 * distributed under the License is distributed on an "AS IS" BASIS,
 * WITHOUT WARRANTIES OR CONDITIONS OF ANY KIND, either express or implied.
 * See the License for the specific language governing permissions and
 * limitations under the License.
 */

package com.duckduckgo.mobile.android.themepreview.ui.component

import android.annotation.SuppressLint
import android.view.Gravity
import android.view.LayoutInflater
import android.view.View
import android.view.ViewGroup
import android.widget.FrameLayout
import androidx.recyclerview.widget.RecyclerView
import com.duckduckgo.mobile.android.R
import com.duckduckgo.mobile.android.ui.view.listitem.OneLineListItem
import com.duckduckgo.mobile.android.ui.view.listitem.SectionHeaderListItem
import com.duckduckgo.mobile.android.ui.view.listitem.TwoLineListItem
import com.google.android.material.snackbar.Snackbar

sealed class ComponentViewHolder(val view: View) : RecyclerView.ViewHolder(view) {

    open fun bind(component: Component) {
        // Override in subclass if needed.
    }

    class ButtonComponentViewHolder(parent: ViewGroup) :
        ComponentViewHolder(inflate(parent, R.layout.component_buttons))

    class TopAppBarComponentViewHolder(parent: ViewGroup) :
        ComponentViewHolder(inflate(parent, R.layout.component_top_app_bar))

    class SwitchComponentViewHolder(parent: ViewGroup) :
        ComponentViewHolder(inflate(parent, R.layout.component_switch))

    class RadioButtonComponentViewHolder(parent: ViewGroup) :
        ComponentViewHolder(inflate(parent, R.layout.component_radio_button))

    class CheckboxComponentViewHolder(parent: ViewGroup) :
        ComponentViewHolder(inflate(parent, R.layout.component_checkbox))

    class InfoPanelComponentViewHolder(
        parent: ViewGroup,
    ) : ComponentViewHolder(inflate(parent, R.layout.component_info_panel))

    class SearchBarComponentViewHolder(
        parent: ViewGroup,
    ) : ComponentViewHolder(inflate(parent, R.layout.component_search_bar))

    class MenuItemComponentViewHolder(
        parent: ViewGroup,
    ) : ComponentViewHolder(inflate(parent, R.layout.component_menu_item))

    class HeaderSectionComponentViewHolder(
        parent: ViewGroup,
    ) : ComponentViewHolder(inflate(parent, R.layout.component_section_header_item)) {
        override fun bind(component: Component) {
            view.findViewById<SectionHeaderListItem>(R.id.sectionHeaderItemTitle).apply {
                revertUpperCaseTitleText()
            }
            view.findViewById<SectionHeaderListItem>(R.id.sectionHeaderWithOverflow).apply {
                setOverflowMenuClickListener { Snackbar.make(view, "Overflow menu clicked", Snackbar.LENGTH_SHORT).show() }
                revertUpperCaseTitleText()
            }
        }
    }

    class OneLineListItemComponentViewHolder(
        parent: ViewGroup,
    ) : ComponentViewHolder(inflate(parent, R.layout.component_one_line_item)) {
        override fun bind(component: Component) {
            view.findViewById<OneLineListItem>(R.id.oneLineListItem).apply {
                setClickListener { Snackbar.make(view, component.name, Snackbar.LENGTH_SHORT).show() }
            }

            view.findViewById<OneLineListItem>(R.id.oneLineListItemWithImage).apply {
                setClickListener { Snackbar.make(view, component.name, Snackbar.LENGTH_SHORT).show() }
                setLeadingIconClickListener { Snackbar.make(view, "Leading Icon clicked", Snackbar.LENGTH_SHORT).show() }
            }

            view.findViewById<OneLineListItem>(R.id.oneLineListItemWithTrailingIcon).apply {
                setClickListener { Snackbar.make(this, component.name, Snackbar.LENGTH_SHORT).show() }
                setTrailingIconClickListener { Snackbar.make(view, "Overflow menu clicked", Snackbar.LENGTH_SHORT).show() }
            }

            view.findViewById<OneLineListItem>(R.id.oneLineListItemWithLeadingAndTrailingIcons).apply {
                setClickListener { Snackbar.make(this, component.name, Snackbar.LENGTH_SHORT).show() }
                setLeadingIconClickListener { Snackbar.make(view, "Leading Icon clicked", Snackbar.LENGTH_SHORT).show() }
                setTrailingIconClickListener { Snackbar.make(view, "Overflow menu clicked", Snackbar.LENGTH_SHORT).show() }
            }

            view.findViewById<OneLineListItem>(R.id.oneLineListItemSwitch).apply {
                setClickListener { Snackbar.make(this, component.name, Snackbar.LENGTH_SHORT).show() }
                setLeadingIconClickListener { Snackbar.make(view, "Leading Icon clicked", Snackbar.LENGTH_SHORT).show() }
                setOnCheckedChangeListener { view, isChecked -> Snackbar.make(view, "Switch checked: $isChecked", Snackbar.LENGTH_SHORT).show() }
            }

            view.findViewById<OneLineListItem>(R.id.oneLineListSwitchItemWithLeadingIcon).apply {
                setClickListener { Snackbar.make(this, component.name, Snackbar.LENGTH_SHORT).show() }
                setLeadingIconClickListener { Snackbar.make(view, "Leading Icon clicked", Snackbar.LENGTH_SHORT).show() }
                setOnCheckedChangeListener { view, isChecked -> Snackbar.make(view, "Switch checked: $isChecked", Snackbar.LENGTH_SHORT).show() }
            }

            view.findViewById<OneLineListItem>(R.id.oneLineListItemDisabled).apply {
                setClickListener { Snackbar.make(this, component.name, Snackbar.LENGTH_SHORT).show() }
                isEnabled = false
            }

            view.findViewById<OneLineListItem>(R.id.oneLineListItemCustomTextColor).apply {
                setClickListener { Snackbar.make(this, component.name, Snackbar.LENGTH_SHORT).show() }
            }
        }
    }

    class TwoLineItemComponentViewHolder(
        parent: ViewGroup,
    ) : ComponentViewHolder(inflate(parent, R.layout.component_two_line_item)) {
        override fun bind(component: Component) {
            view.findViewById<TwoLineListItem>(R.id.twoLineListItemWithoutImage).apply {
                setClickListener { Snackbar.make(this, component.name, Snackbar.LENGTH_SHORT).show() }
            }

            view.findViewById<TwoLineListItem>(R.id.twoLineListItemWithImage).apply {
                setClickListener { Snackbar.make(this, component.name, Snackbar.LENGTH_SHORT).show() }
                setLeadingIconClickListener { Snackbar.make(view, "Leading Icon clicked", Snackbar.LENGTH_SHORT).show() }
            }

            view.findViewById<TwoLineListItem>(R.id.twoLineListItemWithImageAndTrailingIcon).apply {
                setClickListener { Snackbar.make(this, component.name, Snackbar.LENGTH_SHORT).show() }
                setLeadingIconClickListener { Snackbar.make(view, "Leading Icon clicked", Snackbar.LENGTH_SHORT).show() }
                setTrailingIconClickListener { Snackbar.make(view, "Overflow menu clicked", Snackbar.LENGTH_SHORT).show() }
            }

            view.findViewById<TwoLineListItem>(R.id.twoLineListItemWithTrailingIcon).apply {
                setClickListener { Snackbar.make(this, component.name, Snackbar.LENGTH_SHORT).show() }
                setTrailingIconClickListener { Snackbar.make(view, "Overflow menu clicked", Snackbar.LENGTH_SHORT).show() }
            }

            view.findViewById<TwoLineListItem>(R.id.twoLineListItemWithBetaPill).apply {
                setClickListener { Snackbar.make(this, component.name, Snackbar.LENGTH_SHORT).show() }
                setTrailingIconClickListener { Snackbar.make(view, "Overflow menu clicked", Snackbar.LENGTH_SHORT).show() }
            }

            view.findViewById<TwoLineListItem>(R.id.twoLineSwitchListItem).apply {
                setClickListener { Snackbar.make(this, component.name, Snackbar.LENGTH_SHORT).show() }
                setOnCheckedChangeListener { view, isChecked -> Snackbar.make(view, "Switch checked: $isChecked", Snackbar.LENGTH_SHORT).show() }
            }

            view.findViewById<TwoLineListItem>(R.id.twoLineSwitchListItemWithImage).apply {
                setClickListener { Snackbar.make(this, component.name, Snackbar.LENGTH_SHORT).show() }
                setLeadingIconClickListener { Snackbar.make(view, "Leading Icon clicked", Snackbar.LENGTH_SHORT).show() }
                setOnCheckedChangeListener { view, isChecked -> Snackbar.make(view, "Switch checked: $isChecked", Snackbar.LENGTH_SHORT).show() }
            }

            view.findViewById<TwoLineListItem>(R.id.twoLineSwitchListItemWithPill).apply {
                setClickListener { Snackbar.make(this, component.name, Snackbar.LENGTH_SHORT).show() }
                setOnCheckedChangeListener { view, isChecked -> Snackbar.make(view, "Switch checked: $isChecked", Snackbar.LENGTH_SHORT).show() }
            }

            view.findViewById<TwoLineListItem>(R.id.twoLineSwitchListItemWithDisabledSwitch).apply {
                setClickListener { Snackbar.make(this, component.name, Snackbar.LENGTH_SHORT).show() }
                isEnabled = false
            }

            view.findViewById<TwoLineListItem>(R.id.twoLineSwitchListItemWithDisabledSwitchEnabled).apply {
                setClickListener { Snackbar.make(this, component.name, Snackbar.LENGTH_SHORT).show() }
                quietlySetIsChecked(true, null)
                isEnabled = false
            }
        }
    }

    @SuppressLint("ShowToast")
    class SnackbarComponentViewHolder(parent: ViewGroup) :
        ComponentViewHolder(inflate(parent, R.layout.component_snackbar)) {

        init {
            val container: FrameLayout = view.findViewById(R.id.snackbar_container)
            val snackbarView =
                Snackbar.make(container, "This is a Snackbar message", Snackbar.LENGTH_INDEFINITE)
                    .setAction("Action") { Snackbar.make(container, "Action pressed", Snackbar.LENGTH_LONG).show() }
                    .view
            (snackbarView.layoutParams as FrameLayout.LayoutParams).gravity = Gravity.CENTER

            container.addView(snackbarView)
        }
    }

    class DividerComponentViewHolder(parent: ViewGroup) : ComponentViewHolder(inflate(parent, R.layout.component_section_divider))

<<<<<<< HEAD
=======
    class OutlinedTextInputComponentViewHolder(val parent: ViewGroup) :
        ComponentViewHolder(inflate(parent, R.layout.component_outline_text_input)) {
        init {
            view.findViewById<OutLinedTextInputView>(R.id.outlinedinputtext1).onAction { toastOnClick(it) }
            view.findViewById<OutLinedTextInputView>(R.id.outlinedinputtext4).onAction { toastOnClick(it) }
            view.findViewById<OutLinedTextInputView>(R.id.outlinedinputtext6).onAction { toastOnClick(it) }
            view.findViewById<OutLinedTextInputView>(R.id.outlinedinputtext8).onAction { toastOnClick(it) }
        }

        private fun toastOnClick(action: Action) = when (action) {
            is Action.PerformEndAction -> Toast.makeText(
                parent.context,
                "End icon clicked!",
                Toast.LENGTH_SHORT,
            ).show()
        }
    }

>>>>>>> 06e95f78
    companion object {
        fun create(
            parent: ViewGroup,
            viewType: Int,
        ): ComponentViewHolder {
            return when (Component.values()[viewType]) {
                Component.BUTTON -> ButtonComponentViewHolder(parent)
                Component.TOP_APP_BAR -> TopAppBarComponentViewHolder(parent)
                Component.SWITCH -> SwitchComponentViewHolder(parent)
                Component.RADIO_BUTTON -> RadioButtonComponentViewHolder(parent)
                Component.CHECKBOX -> CheckboxComponentViewHolder(parent)
                Component.SNACKBAR -> SnackbarComponentViewHolder(parent)
                Component.INFO_PANEL -> InfoPanelComponentViewHolder(parent)
                Component.SEARCH_BAR -> SearchBarComponentViewHolder(parent)
                Component.MENU_ITEM -> MenuItemComponentViewHolder(parent)
                Component.SECTION_HEADER_LIST_ITEM -> HeaderSectionComponentViewHolder(parent)
                Component.SINGLE_LINE_LIST_ITEM -> OneLineListItemComponentViewHolder(parent)
                Component.TWO_LINE_LIST_ITEM -> TwoLineItemComponentViewHolder(parent)
                Component.SECTION_DIVIDER -> DividerComponentViewHolder(parent)
                else -> {
                    TODO()
                }
            }
        }

        private fun inflate(
            parent: ViewGroup,
            layout: Int,
        ): View {
            return LayoutInflater.from(parent.context).inflate(layout, parent, false)
        }
    }
}<|MERGE_RESOLUTION|>--- conflicted
+++ resolved
@@ -199,27 +199,6 @@
 
     class DividerComponentViewHolder(parent: ViewGroup) : ComponentViewHolder(inflate(parent, R.layout.component_section_divider))
 
-<<<<<<< HEAD
-=======
-    class OutlinedTextInputComponentViewHolder(val parent: ViewGroup) :
-        ComponentViewHolder(inflate(parent, R.layout.component_outline_text_input)) {
-        init {
-            view.findViewById<OutLinedTextInputView>(R.id.outlinedinputtext1).onAction { toastOnClick(it) }
-            view.findViewById<OutLinedTextInputView>(R.id.outlinedinputtext4).onAction { toastOnClick(it) }
-            view.findViewById<OutLinedTextInputView>(R.id.outlinedinputtext6).onAction { toastOnClick(it) }
-            view.findViewById<OutLinedTextInputView>(R.id.outlinedinputtext8).onAction { toastOnClick(it) }
-        }
-
-        private fun toastOnClick(action: Action) = when (action) {
-            is Action.PerformEndAction -> Toast.makeText(
-                parent.context,
-                "End icon clicked!",
-                Toast.LENGTH_SHORT,
-            ).show()
-        }
-    }
-
->>>>>>> 06e95f78
     companion object {
         fun create(
             parent: ViewGroup,
