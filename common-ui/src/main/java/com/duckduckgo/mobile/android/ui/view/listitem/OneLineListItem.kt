--- conflicted
+++ resolved
@@ -37,7 +37,7 @@
 class OneLineListItem @JvmOverloads constructor(
     context: Context,
     attrs: AttributeSet? = null,
-    defStyleAttr: Int = R.attr.oneLineListItemStyle,
+    defStyleAttr: Int = R.attr.oneLineListItemStyle
 ) : ConstraintLayout(context, attrs, defStyleAttr) {
 
     private val binding: ViewOneLineListItemBinding by viewBinding()
@@ -47,23 +47,13 @@
             attrs,
             R.styleable.OneLineListItem,
             0,
-            R.style.Widget_DuckDuckGo_OneLineListItem,
+            R.style.Widget_DuckDuckGo_OneLineListItem
         ).apply {
 
             binding.primaryText.text = getString(R.styleable.OneLineListItem_primaryText)
-<<<<<<< HEAD
-            if (hasValue(R.styleable.OneLineListItem_listItemTitleColor)) {
-                binding.primaryText.setTextColor(
-                    getColor(
-                        R.styleable.OneLineListItem_listItemTitleColor,
-                        context.getColorFromAttr(R.attr.listItemTitleColor),
-                    ),
-                )
-=======
 
             if (hasValue(R.styleable.OneLineListItem_primaryTextColorOverlay)) {
                 binding.primaryText.setTextColor(getColorStateList(R.styleable.OneLineListItem_primaryTextColorOverlay))
->>>>>>> 185a2289
             }
 
             if (hasValue(R.styleable.OneLineListItem_leadingIcon)) {
@@ -198,7 +188,7 @@
     /** Allows to set a new value to the switch, without triggering the onChangeListener */
     fun quietlySetIsChecked(
         newCheckedState: Boolean,
-        changeListener: CompoundButton.OnCheckedChangeListener?,
+        changeListener: CompoundButton.OnCheckedChangeListener?
     ) {
         binding.trailingSwitch.quietlySetIsChecked(newCheckedState, changeListener)
     }
