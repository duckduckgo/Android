/*
 * Copyright (c) 2022 DuckDuckGo
 *
 * Licensed under the Apache License, Version 2.0 (the "License");
 * you may not use this file except in compliance with the License.
 * You may obtain a copy of the License at
 *
 *     http://www.apache.org/licenses/LICENSE-2.0
 *
 * Unless required by applicable law or agreed to in writing, software
 * distributed under the License is distributed on an "AS IS" BASIS,
 * WITHOUT WARRANTIES OR CONDITIONS OF ANY KIND, either express or implied.
 * See the License for the specific language governing permissions and
 * limitations under the License.
 */

package com.duckduckgo.mobile.android.ui.view.listitem

import android.content.Context
import android.graphics.drawable.Drawable
import android.text.TextUtils.TruncateAt
import android.util.AttributeSet
import android.view.View
import android.widget.CompoundButton.OnCheckedChangeListener
import androidx.annotation.ColorRes
import androidx.constraintlayout.widget.ConstraintLayout
import androidx.core.content.ContextCompat
import androidx.vectordrawable.graphics.drawable.VectorDrawableCompat
import com.duckduckgo.mobile.android.R
import com.duckduckgo.mobile.android.databinding.ViewOneLineListItemBinding
import com.duckduckgo.mobile.android.ui.view.gone
import com.duckduckgo.mobile.android.ui.view.quietlySetIsChecked
import com.duckduckgo.mobile.android.ui.view.recursiveEnable
import com.duckduckgo.mobile.android.ui.view.setEnabledOpacity
import com.duckduckgo.mobile.android.ui.view.show
import com.duckduckgo.mobile.android.ui.viewbinding.viewBinding

class OneLineListItem @JvmOverloads constructor(
    context: Context,
    attrs: AttributeSet? = null,
    defStyleAttr: Int = R.attr.oneLineListItemStyle,
) : ConstraintLayout(context, attrs, defStyleAttr) {

    private val binding: ViewOneLineListItemBinding by viewBinding()

    init {
        context.obtainStyledAttributes(
            attrs,
            R.styleable.OneLineListItem,
            0,
            R.style.Widget_DuckDuckGo_OneLineListItem,
        ).apply {

            binding.primaryText.text = getString(R.styleable.OneLineListItem_primaryText)

            if (hasValue(R.styleable.OneLineListItem_primaryTextColorOverlay)) {
                binding.primaryText.setTextColor(getColorStateList(R.styleable.OneLineListItem_primaryTextColorOverlay))
            }

            val truncated = getBoolean(R.styleable.OneLineListItem_primaryTextTruncated, false)
            if (truncated) {
                binding.primaryText.maxLines = 1
                binding.primaryText.ellipsize = TruncateAt.END
            }

            if (hasValue(R.styleable.OneLineListItem_leadingIcon)) {
                setLeadingIconDrawable(getDrawable(R.styleable.OneLineListItem_leadingIcon)!!)
            } else {
                binding.leadingIconBackground.gone()
            }

            if (hasValue(R.styleable.OneLineListItem_leadingIconBackground)) {
                setLeadingIconBackgroundType(getInt(R.styleable.OneLineListItem_leadingIconBackground, 0))
            }

            if (hasValue(R.styleable.OneLineListItem_trailingIcon)) {
                binding.trailingIcon.setImageDrawable(getDrawable(R.styleable.OneLineListItem_trailingIcon))
            } else {
                binding.trailingIcon.gone()
            }

            val showTrailingIcon = hasValue(R.styleable.OneLineListItem_trailingIcon)
            val showSwitch = getBoolean(R.styleable.OneLineListItem_showSwitch, false)
            if (showSwitch) {
                showSwitch()
            } else if (showTrailingIcon) {
                binding.trailingIcon.setImageDrawable(getDrawable(R.styleable.OneLineListItem_trailingIcon))
                showTrailingIcon()
            } else {
                binding.trailingContainer.gone()
            }

            recycle()
        }
    }

    /** Sets the item title */
    fun setPrimaryText(title: String) {
        binding.primaryText.text = title
    }

    /** Sets title text color */
    fun setPrimaryTextColor(@ColorRes colorRes: Int) {
        binding.primaryText.setTextColor(ContextCompat.getColorStateList(context, colorRes))
    }

    /** Sets the leading icon image resource */
    fun setLeadingIcon(idRes: Int) {
        val drawable = VectorDrawableCompat.create(resources, idRes, null)
        binding.leadingIcon.setImageDrawable(drawable)
        binding.leadingIconBackground.show()
    }

    /** Sets the item image resource */
    fun setLeadingIconDrawable(drawable: Drawable) {
        binding.leadingIcon.setImageDrawable(drawable)
        binding.leadingIconBackground.show()
    }

    fun leadingIcon() = binding.leadingIcon

    /** Sets the trailing icon image resource */
    fun setTrailingIcon(idRes: Int) {
        val drawable = VectorDrawableCompat.create(resources, idRes, null)
        binding.trailingIcon.setImageDrawable(drawable)
        binding.trailingIcon.show()
    }

    /** Sets the item image content description */
    fun setLeadingIconContentDescription(description: String) {
        binding.leadingIcon.contentDescription = description
    }

    /** Sets the item click listener */
    fun setClickListener(onClick: () -> Unit) {
        binding.itemContainer.setOnClickListener { onClick() }
    }

    /** Sets the item overflow menu click listener */
    fun setLeadingIconClickListener(onClick: (View) -> Unit) {
        binding.leadingIcon.setOnClickListener { onClick(binding.leadingIcon) }
    }

    /** Sets the background image type */
    fun setLeadingIconBackgroundType(value: Int) {
        if (value == 1) {
            binding.leadingIconBackground.setBackgroundResource(R.drawable.list_item_image_circular_background)
        }
        if (value == 2) {
            binding.leadingIconBackground.setBackgroundResource(R.drawable.list_item_image_round_background)
        }
        binding.leadingIconBackground.show()
    }

    /** Sets the item overflow menu click listener */
    fun setTrailingIconClickListener(onClick: (View) -> Unit) {
        binding.trailingIcon.setOnClickListener { onClick(binding.trailingIcon) }
    }

    /** Sets the trailing image content description */
    fun setTrailingContentDescription(description: String) {
        binding.leadingIcon.contentDescription = description
    }

    /** Sets the checked change listener for the switch */
    fun setOnCheckedChangeListener(onCheckedChangeListener: OnCheckedChangeListener) {
        binding.trailingSwitch.setOnCheckedChangeListener(onCheckedChangeListener)
    }

    /** Sets the Switch Visible */
    fun showSwitch() {
        binding.trailingContainer.show()
        binding.trailingSwitch.show()
        binding.trailingIcon.gone()
    }

    /** Sets the Trailing Icon Visible */
    fun showTrailingIcon() {
        binding.trailingContainer.show()
        binding.trailingIcon.show()
        binding.trailingSwitch.gone()
    }

    /** Sets the switch value */
    fun setIsChecked(isChecked: Boolean) {
        binding.trailingSwitch.isChecked = isChecked
    }

    /** Sets the switch as enabled or not */
    override fun setEnabled(enabled: Boolean) {
        setEnabledOpacity(enabled)
        recursiveEnable(enabled)
        super.setEnabled(enabled)
    }

    /** Allows to set a new value to the switch, without triggering the onChangeListener */
    fun quietlySetIsChecked(
        newCheckedState: Boolean,
<<<<<<< HEAD
        changeListener: CompoundButton.OnCheckedChangeListener?,
=======
        changeListener: OnCheckedChangeListener?
>>>>>>> 52a48d3b
    ) {
        binding.trailingSwitch.quietlySetIsChecked(newCheckedState, changeListener)
    }
}<|MERGE_RESOLUTION|>--- conflicted
+++ resolved
@@ -38,7 +38,7 @@
 class OneLineListItem @JvmOverloads constructor(
     context: Context,
     attrs: AttributeSet? = null,
-    defStyleAttr: Int = R.attr.oneLineListItemStyle,
+    defStyleAttr: Int = R.attr.oneLineListItemStyle
 ) : ConstraintLayout(context, attrs, defStyleAttr) {
 
     private val binding: ViewOneLineListItemBinding by viewBinding()
@@ -48,7 +48,7 @@
             attrs,
             R.styleable.OneLineListItem,
             0,
-            R.style.Widget_DuckDuckGo_OneLineListItem,
+            R.style.Widget_DuckDuckGo_OneLineListItem
         ).apply {
 
             binding.primaryText.text = getString(R.styleable.OneLineListItem_primaryText)
@@ -196,11 +196,7 @@
     /** Allows to set a new value to the switch, without triggering the onChangeListener */
     fun quietlySetIsChecked(
         newCheckedState: Boolean,
-<<<<<<< HEAD
-        changeListener: CompoundButton.OnCheckedChangeListener?,
-=======
         changeListener: OnCheckedChangeListener?
->>>>>>> 52a48d3b
     ) {
         binding.trailingSwitch.quietlySetIsChecked(newCheckedState, changeListener)
     }
