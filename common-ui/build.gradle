--- conflicted
+++ resolved
@@ -34,8 +34,5 @@
     implementation AndroidX.constraintLayout
 
     implementation "androidx.core:core-ktx:_"
-<<<<<<< HEAD
-=======
     implementation "androidx.localbroadcastmanager:localbroadcastmanager:_"
->>>>>>> a8c4c635
 }